--- conflicted
+++ resolved
@@ -1,12 +1,6 @@
 'use strict'
-<<<<<<< HEAD
-const Request = require('./Request')
-const Socket = require('./Socket')
-// const utils = require('./Utils')
-=======
 import Request from './Request.js'
 import Socket from './Socket.js'
->>>>>>> 4874bf3c
 
 class Client {
   socket = new Socket()
