--- conflicted
+++ resolved
@@ -16,11 +16,7 @@
    * @returns {Promise<void>}
    */
   async #getList () {
-<<<<<<< HEAD
-    this.#list = await Client.call('GetChallengeList', [
-=======
-    const rawList = await client.call('GetChallengeList', [
->>>>>>> e19685b1
+    const rawList = await Client.call('GetChallengeList', [
       { int: 5000 }, { int: 0 }
     ]).catch(err => { Error.fatal('Error fetching challenges', err) })
     this.#list = rawList.map(challenge => ChallengeService.#deserialise(challenge))
