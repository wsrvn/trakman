--- conflicted
+++ resolved
@@ -4,19 +4,11 @@
 import Events from './Events.js'
 import Logger from './Logger.js'
 import DB from './database/DB.js'
-<<<<<<< HEAD
 import Players from './Players.js'
 import Socket from './Socket.js'
-
-class Listeners {
-=======
-import PlayerService from './services/PlayerService.js'
 import RecordService from './services/RecordService.js'
 
 class Listeners {
-  static #playerService = new PlayerService()
-  static #recordService = new RecordService()
->>>>>>> 018d73e6
 
   static #listeners = [
     {
@@ -24,12 +16,8 @@
       callback: async (params) => {
         if (params[0] === undefined) { await Client.call('Kick', [{ string: params[0] }]) }
         const playerInfo = await Client.call('GetDetailedPlayerInfo', [{ string: params[0] }])
-<<<<<<< HEAD
         Players.join(playerInfo[0].Login, playerInfo[0].NickName, playerInfo[0].Path)
         Chat.sendJoinMessage(playerInfo[0].NickName)
-=======
-        await this.#playerService.add(playerInfo[0].Login, playerInfo[0].NickName, playerInfo[0].Path)
->>>>>>> 018d73e6
       }
     },
     {
