'use strict'
import net from 'node:net'
import Response from './Response.js'
import events from './Events.js'
class Socket extends net.Socket {
  handshakeHeaderSize = null
  handshakeHeader = null
  handshakeStatus = null
  response = null
  receivingResponse = false
  responses = []
  #incompleteHeader = null

<<<<<<< HEAD
  /*
  * Create a net socket object.
  */
  constructor() {
    super()
  }

=======
>>>>>>> fc855c48
  /**
  * Setup socket listeners for client - server communication
  */
  setupListeners() {
    this.on('data', buffer => {
      // handshake header has no id so it has to be treated differently from normal data
      if (this.handshakeHeaderSize === null) {
        this.#setHandshakeHeaderSize(buffer)
      } else if (this.handshakeHeader === null) {
        this.#handleHandshake(buffer)
      } else if (!this.receivingResponse) { // all data except for the handshake
        this.#handleResponseStart(buffer)
      } else if (this.receivingResponse) {
        this.#handleResponseChunk(buffer)
      }
    })
  }

  /**
  * Poll handshake status
  * @returns {Promise<String>} handshake status
  */
  awaitHandshake() {
    let i = 0
    return new Promise((resolve) => {
      const interval = setInterval(() => {
        i++
        if (this.handshakeStatus !== null) {
          resolve(this.handshakeStatus)
          clearInterval(interval)
        } else if (i === 20) { // stop poll after 5 seconds
          resolve('No response from the server')
          clearInterval(interval)
        }
      }, 250)
    })
  }

  /**
  * Poll dedicated server response
  * @returns {Promise<any[]>} array of server return values
  */
  awaitResponse(id) {
    return new Promise((resolve) => {
      const interval = setInterval(() => {
        if (this.responses.some(a => a.getId() === id && a.getStatus() === 'completed')) {
          const response = this.responses.find(a => a.getId() === id && a.getStatus() === 'completed')
          this.responses.splice(this.responses.indexOf(response), 1)
          resolve(response.getJson())
          clearInterval(interval)
        }
      }, 300)
    })
  }

  #setHandshakeHeaderSize(buffer) {
    this.handshakeHeaderSize = buffer.readUIntLE(0, 4)
  }

  #handleHandshake(buffer) {
    this.handshakeHeader = buffer.toString()
    if (this.handshakeHeaderSize !== this.handshakeHeader.length || // check if protocol and header length is right
      this.handshakeHeader !== 'GBXRemote 2') {
      this.destroy()
      this.handshakeStatus = 'Server uses wrong GBX protocol'
      return
    }
    this.handshakeStatus = 'Handshake success'
  }

  // initiate a Response object with targetSize and Id
  #handleResponseStart(buffer) {
    if (buffer.length < 8) { // rarely buffer header will get split between two data chunks
      this.#incompleteHeader = buffer
      return
    }
    if (this.#incompleteHeader) { // concating header if it got split
      buffer = Buffer.concat([this.#incompleteHeader, buffer])
      this.#incompleteHeader = null
    }
    this.response = new Response(buffer.readUInt32LE(0), buffer.readUInt32LE(4))
    this.receivingResponse = true
    if (buffer.subarray(8)) { this.#handleResponseChunk(buffer.subarray(8)) }
  }

  // add new buffer to response object
  #handleResponseChunk(buffer) {
    this.response.addData(buffer)
    if (this.response.getStatus() === 'overloaded') {
      const nextResponseBuffer = this.response.extractOverload()
      if (this.response.isEvent()) { events.handleEvent(this.response.getEventName(), this.response.getJson()) } else { this.responses.push(this.response) } // push completed response to responses array
      this.#handleResponseStart(nextResponseBuffer) // start new response if buffer was overloaded
    } else if (this.response.getStatus() === 'completed') {
      if (this.response.isEvent()) { events.handleEvent(this.response.getEventName(), this.response.getJson()) } else { this.responses.push(this.response) } // push completed response to responses array
      this.receivingResponse = false
    }
  }
}

export default Socket<|MERGE_RESOLUTION|>--- conflicted
+++ resolved
@@ -11,16 +11,6 @@
   responses = []
   #incompleteHeader = null
 
-<<<<<<< HEAD
-  /*
-  * Create a net socket object.
-  */
-  constructor() {
-    super()
-  }
-
-=======
->>>>>>> fc855c48
   /**
   * Setup socket listeners for client - server communication
   */
