'use strict'
const net = require('node:net')
const Response = require('./Response')
<<<<<<< HEAD
const logger = require('tracer').colorConsole();
const Events = require('./Events')
=======
const logger = require('tracer').colorConsole()
>>>>>>> 7feaba31

class Socket extends net.Socket {
  handshakeHeaderSize = null
  handshakeHeader = null
  handshakeStatus = null
  response = null
  receivingResponse = false
  responses = []

  /*
    * Create a net socket object.
    */
  constructor () {
    super()
  }

  /**
    * Setup socket listeners for client - server communication
    */
  setupListeners () {
    this.on('data', buffer => {
      // handshake header has no id so it has to be treated differently from normal data
      if (this.handshakeHeaderSize === null) {
        this.#setHandshakeHeaderSize(buffer)
      } else if (this.handshakeHeader === null) {
        this.#handleHandshake(buffer)
      } else if (!this.receivingResponse) { // all data except for the handshake
        this.#handleResponseStart(buffer)
      } else if (this.receivingResponse) {
        this.#handleResponseChunk(buffer)
      }
    })
  }

  /**
    * Poll handshake status
    * @returns {Promise<String>} handshake status
    */
  awaitHandshake () {
    let i = 0
    return new Promise((resolve) => {
      const interval = setInterval(() => {
        i++
        if (this.handshakeStatus !== null) {
          resolve(this.handshakeStatus)
          clearInterval(interval)
        } else if (i === 20) { // stop poll after 5 seconds
          resolve('No response from the server')
          clearInterval(interval)
        }
      }, 250)
    })
  }

  /**
    * Poll dedicated server response
    * @returns {Promise<any[]>} array of server return values
    */
  awaitResponse (id) {
    return new Promise((resolve) => {
      const interval = setInterval(() => {
        if (this.responses.some(a => a.getId() === id && a.getStatus() === 'completed')) {
          const response = this.responses.find(a => a.getId() === id && a.getStatus() === 'completed')
          this.responses.splice(this.responses.indexOf(response), 1)
          resolve(response.getJson())
          clearInterval(interval)
        }
      }, 300)
    })
  }

  #setHandshakeHeaderSize (buffer) {
    this.handshakeHeaderSize = buffer.readUIntLE(0, 4)
  }

  #handleHandshake (buffer) {
    this.handshakeHeader = buffer.toString()
    if (this.handshakeHeaderSize !== this.handshakeHeader.length || // check if protocol and header length is right
            this.handshakeHeader !== 'GBXRemote 2') {
      this.destroy()
      this.handshakeStatus = 'Server uses wrong GBX protocol'
      return
    }
    this.handshakeStatus = 'Handshake success'
  }

  // initiate a Response object with targetSize and Id
  #handleResponseStart (buffer) {
    this.response = new Response(buffer.readUInt32LE(0), buffer.readUInt32LE(4))
    this.receivingResponse = true
    if (buffer.subarray(8)) { this.#handleResponseChunk(buffer.subarray(8)) }
  }

<<<<<<< HEAD
    //add new buffer to response object
    #handleResponseChunk(buffer) {
        this.response.addData(buffer)
        if (this.response.getStatus() === 'overloaded') {
            const nextResponseBuffer = this.response.extractOverload()
            if (this.response.isEvent())
                Events.handleEvent(this.response.getEventName(), this.response.getJson())
            else
                this.responses.push(this.response)                          //push completed response to responses array
            this.#handleResponseStart(nextResponseBuffer)                   //start new response if buffer was overloaded
        }
        else if (this.response.getStatus() === 'completed') {
            if (this.response.isEvent())
                Events.handleEvent(this.response.getEventName(), this.response.getJson())
            else
                this.responses.push(this.response)                           //push completed response to responses array
            this.receivingResponse = false
        }
=======
  // add new buffer to response object
  #handleResponseChunk (buffer) {
    this.response.addData(buffer)
    if (this.response.getStatus() === 'overloaded') {
      const nextResponseBuffer = this.response.extractOverload()
      this.#handleResponseStart(nextResponseBuffer) // start new response if buffer was overloaded
      this.responses.push(this.response) // push completed response to responses array
    } else if (this.response.getStatus() === 'completed') {
      this.receivingResponse = false
      this.responses.push(this.response) // push completed response to responses array
>>>>>>> 7feaba31
    }
  }
}

module.exports = Socket<|MERGE_RESOLUTION|>--- conflicted
+++ resolved
@@ -1,12 +1,8 @@
 'use strict'
 const net = require('node:net')
 const Response = require('./Response')
-<<<<<<< HEAD
 const logger = require('tracer').colorConsole();
 const Events = require('./Events')
-=======
-const logger = require('tracer').colorConsole()
->>>>>>> 7feaba31
 
 class Socket extends net.Socket {
   handshakeHeaderSize = null
@@ -100,7 +96,6 @@
     if (buffer.subarray(8)) { this.#handleResponseChunk(buffer.subarray(8)) }
   }
 
-<<<<<<< HEAD
     //add new buffer to response object
     #handleResponseChunk(buffer) {
         this.response.addData(buffer)
@@ -119,18 +114,6 @@
                 this.responses.push(this.response)                           //push completed response to responses array
             this.receivingResponse = false
         }
-=======
-  // add new buffer to response object
-  #handleResponseChunk (buffer) {
-    this.response.addData(buffer)
-    if (this.response.getStatus() === 'overloaded') {
-      const nextResponseBuffer = this.response.extractOverload()
-      this.#handleResponseStart(nextResponseBuffer) // start new response if buffer was overloaded
-      this.responses.push(this.response) // push completed response to responses array
-    } else if (this.response.getStatus() === 'completed') {
-      this.receivingResponse = false
-      this.responses.push(this.response) // push completed response to responses array
->>>>>>> 7feaba31
     }
   }
 }
