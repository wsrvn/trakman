'use strict'
import net from 'node:net'
import Response from './Response.js'
import events from './Events.js'

class Socket extends net.Socket {
  handshakeHeaderSize = null
  handshakeHeader = null
  handshakeStatus = null
  response = null
  receivingResponse = false
  responses = []
  #incompleteHeader = null

  /**
  * Setup socket listeners for client - server communication
  */
  setupListeners() {
    this.on('data', buffer => {
      // handshake header has no id so it has to be treated differently from normal data
      if (this.handshakeHeaderSize === null) {
        this.#setHandshakeHeaderSize(buffer)
      } else if (this.handshakeHeader === null) {
        this.#handleHandshake(buffer)
      } else if (!this.receivingResponse) { // all data except for the handshake
        this.#handleResponseStart(buffer)
      } else if (this.receivingResponse) {
        this.#handleResponseChunk(buffer)
      }
    })
  }

  /**
  * Poll handshake status
  * @returns {Promise<String>} handshake status
  */
  awaitHandshake() {
    let i = 0
    return new Promise((resolve) => {
      const interval = setInterval(() => {
        i++
        if (this.handshakeStatus !== null) {
          resolve(this.handshakeStatus)
          clearInterval(interval)
        } else if (i === 20) { // stop poll after 5 seconds
          resolve('No response from the server')
          clearInterval(interval)
        }
      }, 250)
    })
  }

  /**
  * Poll dedicated server response
  * @returns {Promise<any[]>} array of server return values
  */
  awaitResponse(id) {
    return new Promise((resolve) => {
      const interval = setInterval(() => {
        if (this.responses.some(a => a.getId() === id && a.getStatus() === 'completed')) {
          const response = this.responses.find(a => a.getId() === id && a.getStatus() === 'completed')
          this.responses.splice(this.responses.indexOf(response), 1)
          resolve(response.getJson())
          clearInterval(interval)
        }
      }, 300)
    })
  }

  #setHandshakeHeaderSize(buffer) {
    this.handshakeHeaderSize = buffer.readUIntLE(0, 4)
  }

  #handleHandshake(buffer) {
    this.handshakeHeader = buffer.toString()
    if (this.handshakeHeaderSize !== this.handshakeHeader.length || // check if protocol and header length is right
      this.handshakeHeader !== 'GBXRemote 2') {
      this.destroy()
      this.handshakeStatus = 'Server uses wrong GBX protocol'
      return
    }
    this.handshakeStatus = 'Handshake success'
  }

  // initiate a Response object with targetSize and Id
  #handleResponseStart(buffer) {
    if (buffer.length < 8) { // rarely buffer header will get split between two data chunks
      this.#incompleteHeader = buffer
      return
    }
    if (this.#incompleteHeader) { // concating header if it got split
      buffer = Buffer.concat([this.#incompleteHeader, buffer])
      this.#incompleteHeader = null
    }
    this.response = new Response(buffer.readUInt32LE(0), buffer.readUInt32LE(4))
    this.receivingResponse = true
    if (buffer.subarray(8)) { this.#handleResponseChunk(buffer.subarray(8)) }
  }

  // add new buffer to response object
  #handleResponseChunk(buffer) {
    this.response.addData(buffer)
    if (this.response.getStatus() === 'overloaded') {
      const nextResponseBuffer = this.response.extractOverload()
<<<<<<< HEAD
      if (this.response.isEvent()) {
        Events.handleEvent(this.response.getEventName(), this.response.getJson())
      } else {
        this.responses.push(this.response)
      } // push completed response to responses array
      this.#handleResponseStart(nextResponseBuffer) // start new response if buffer was overloaded
    } else if (this.response.getStatus() === 'completed') {
      if (this.response.isEvent()) {
        Events.handleEvent(this.response.getEventName(), this.response.getJson())
      } else {
        this.responses.push(this.response)
      } // push completed response to responses array
=======
      if (this.response.isEvent()) { events.handleEvent(this.response.getEventName(), this.response.getJson()) } else { this.responses.push(this.response) } // push completed response to responses array
      this.#handleResponseStart(nextResponseBuffer) // start new response if buffer was overloaded
    } else if (this.response.getStatus() === 'completed') {
      if (this.response.isEvent()) { events.handleEvent(this.response.getEventName(), this.response.getJson()) } else { this.responses.push(this.response) } // push completed response to responses array
>>>>>>> 4874bf3c
      this.receivingResponse = false
    }
  }
}

export default Socket<|MERGE_RESOLUTION|>--- conflicted
+++ resolved
@@ -15,7 +15,7 @@
   /**
   * Setup socket listeners for client - server communication
   */
-  setupListeners() {
+  setupListeners () {
     this.on('data', buffer => {
       // handshake header has no id so it has to be treated differently from normal data
       if (this.handshakeHeaderSize === null) {
@@ -34,7 +34,7 @@
   * Poll handshake status
   * @returns {Promise<String>} handshake status
   */
-  awaitHandshake() {
+  awaitHandshake () {
     let i = 0
     return new Promise((resolve) => {
       const interval = setInterval(() => {
@@ -54,7 +54,7 @@
   * Poll dedicated server response
   * @returns {Promise<any[]>} array of server return values
   */
-  awaitResponse(id) {
+  awaitResponse (id) {
     return new Promise((resolve) => {
       const interval = setInterval(() => {
         if (this.responses.some(a => a.getId() === id && a.getStatus() === 'completed')) {
@@ -67,11 +67,11 @@
     })
   }
 
-  #setHandshakeHeaderSize(buffer) {
+  #setHandshakeHeaderSize (buffer) {
     this.handshakeHeaderSize = buffer.readUIntLE(0, 4)
   }
 
-  #handleHandshake(buffer) {
+  #handleHandshake (buffer) {
     this.handshakeHeader = buffer.toString()
     if (this.handshakeHeaderSize !== this.handshakeHeader.length || // check if protocol and header length is right
       this.handshakeHeader !== 'GBXRemote 2') {
@@ -83,7 +83,7 @@
   }
 
   // initiate a Response object with targetSize and Id
-  #handleResponseStart(buffer) {
+  #handleResponseStart (buffer) {
     if (buffer.length < 8) { // rarely buffer header will get split between two data chunks
       this.#incompleteHeader = buffer
       return
@@ -98,11 +98,10 @@
   }
 
   // add new buffer to response object
-  #handleResponseChunk(buffer) {
+  #handleResponseChunk (buffer) {
     this.response.addData(buffer)
     if (this.response.getStatus() === 'overloaded') {
       const nextResponseBuffer = this.response.extractOverload()
-<<<<<<< HEAD
       if (this.response.isEvent()) {
         Events.handleEvent(this.response.getEventName(), this.response.getJson())
       } else {
@@ -115,12 +114,6 @@
       } else {
         this.responses.push(this.response)
       } // push completed response to responses array
-=======
-      if (this.response.isEvent()) { events.handleEvent(this.response.getEventName(), this.response.getJson()) } else { this.responses.push(this.response) } // push completed response to responses array
-      this.#handleResponseStart(nextResponseBuffer) // start new response if buffer was overloaded
-    } else if (this.response.getStatus() === 'completed') {
-      if (this.response.isEvent()) { events.handleEvent(this.response.getEventName(), this.response.getJson()) } else { this.responses.push(this.response) } // push completed response to responses array
->>>>>>> 4874bf3c
       this.receivingResponse = false
     }
   }
