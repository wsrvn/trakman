--- conflicted
+++ resolved
@@ -1,139 +1,108 @@
 'use strict'
-const xml2js = require('xml2js')
-const logger = require('tracer').colorConsole()
+const xml2js = require('xml2js');
+const logger = require('tracer').colorConsole();
 
 class Response {
-  #status = 'pending'
-  #targetLength = null
-  #id = null
-  #data = Buffer.from('')
-  #overload = null
 
-  /**
+    #status = 'pending'
+    #targetLength = null
+    #id = null
+    #data = Buffer.from('')
+    #overload = null
+
+    /**
     * Initiates an object to store buffers received from dedicated server
     * @param {Number} targetLength first 4 bytes of response
     * @param {Number} id second 4 bytes of response
     */
-  constructor (targetLength, id) {
-    this.#targetLength = targetLength
-    this.#id = id
-  }
+    constructor(targetLength, id) {
+        this.#targetLength = targetLength
+        this.#id = id
+    }
 
-  /**
+    /**
     * Concats new buffer with previous ones and sets status to completed if response reached its target length.
     * If response length is greater than target length (new data contains fragment of next response)
     * status is set to overloaded and next response buffer can be extracted using extractOverload() method
     * @param {Buffer} data buffer received from dedicated server
     */
-  addData (data) {
-    const newBuffer = Buffer.concat([this.#data, data])
-    if (newBuffer.length > this.#targetLength) {
-      this.#data = newBuffer.subarray(0, this.#targetLength)
-      this.#overload = newBuffer.subarray(this.#targetLength)
-      this.#status = 'overloaded'
-      return
+    addData(data) {
+        const newBuffer = Buffer.concat([this.#data, data])
+        if (newBuffer.length > this.#targetLength) {
+            this.#data = newBuffer.subarray(0, this.#targetLength)
+            this.#overload = newBuffer.subarray(this.#targetLength)
+            this.#status = 'overloaded'
+            return
+        }
+        if (newBuffer.length === this.#targetLength) {
+            this.#data = newBuffer.subarray(0, this.#targetLength)
+            this.#status = 'completed'
+            return
+        }
+        this.#data = newBuffer
     }
-    if (newBuffer.length === this.#targetLength) {
-      this.#data = newBuffer.subarray(0, this.#targetLength)
-      this.#status = 'completed'
-      return
-    }
-    this.#data = newBuffer
-  }
 
-  /**
+    /**
     * @returns {Number} response id
     */
-  getId () {
-    return this.#id
-  }
+    getId() {
+        return this.#id
+    }
 
-  /**
+    /**
     * @returns {String} response status
     */
-  getStatus () {
-    return this.#status
-  }
+    getStatus() {
+        return this.#status
+    }
 
-  /**
+    /**
     * Returns buffer fragment written after reaching target length (next response buffer)
     * and sets status to complete
     * @returns {Buffer} next response buffer
     */
-  extractOverload () {
-    const overload = this.#overload
-    this.#overload = null
-    this.#status = 'complete'
-    return overload
-  }
+    extractOverload() {
+        const overload = this.#overload
+        this.#overload = null
+        this.#status = 'complete'
+        return overload
+    }
 
-  /**
+    /**
     * @returns {any[]} array created from server response
     */
-  getJson () {
-    let json = []
-    // parse xml to json
-    xml2js.parseString(this.#data.toString(), (err, result) => {
-      if (err) {
-        throw err
-      }
-      json = result
-    })
-    const arr = []
-    // if server responded with error
-    if (json.methodResponse.fault) {
-      arr.push({
-        faultCode: json.methodResponse.fault[0].value[0].struct[0].member[0].value[0].int[0],
-        faultString: json.methodResponse.fault[0].value[0].struct[0].member[1].value[0].string[0]
-      })
-      return arr
-    }
-    const changeType = (value, type) => {
-      switch (type) {
-        case 'boolean':
-          return value === '1'
-        case 'int': case 'i4':
-          return parseInt(value)
-        case 'double':
-          return parseFloat(value)
-        case 'base64':
-          return Buffer.from(value, 'base64')
-        default:
-          return value
-      }
-    }
-    // change overnested object received from parsing the xml to an array of server return values
-    for (const param of json.methodResponse.params) {
-      const value = param.param[0].value[0]
-      if (Object.keys(value)[0] === 'array') {
-        for (const el of value.array) {
-          for (const val of el.data[0].value) {
-            const type = Object.keys(val)[0]
-            arr.push(changeType(val[type][0], type))
-          }
+    getJson() {
+        let json = []
+        //parse xml to json
+        xml2js.parseString(this.#data.toString(), (err, result) => {
+            if (err) {
+                throw err;
+            }
+            json = result
+        });
+        let arr = []
+        //if server responded with error
+        if (json.methodResponse.fault) {
+            arr.push({
+                faultCode: json.methodResponse.fault[0].value[0].struct[0].member[0].value[0].int[0],
+                faultString: json.methodResponse.fault[0].value[0].struct[0].member[1].value[0].string[0]
+            })
+            return arr
         }
-      } else if (Object.keys(value)[0] === 'struct') {
-        const obj = {}
-        for (const el of value.struct[0].member) {
-          const key = el.name[0]
-          const type = Object.keys(el.value[0])[0]
-          obj[key] = changeType(el.value[0][type][0], type)
+        const changeType = (value, type) => {
+            switch (type) {
+                case 'boolean':
+                    return value === '1' ? true : false
+                case 'int': case 'i4':
+                    return parseInt(value)
+                case 'double':
+                    return parseFloat(value)
+                case 'base64':
+                    return Buffer.from(value, 'base64')
+                default:
+                    return value
+            }
         }
-<<<<<<< HEAD
-
-        arr.push(obj)
-      } else if (Object.keys(value)[0] === 'boolean') {
-        arr.push(changeType(value.boolean[0], 'boolean'))
-      } else if (Object.keys(value)[0] === 'int' || Object.keys(value)[0] === 'i4') {
-        arr.push(changeType(value.int[0], 'int'))
-      } else if (Object.keys(value)[0] === 'double') {
-        arr.push(changeType(value.float[0], 'double'))
-      } else if (Object.keys(value)[0] === 'string') {
-        arr.push(changeType(value.string[0], 'string'))
-      } else if (Object.keys(value)[0] === 'base64') {
-        arr.push(changeType(value.string[0], 'base64'))
-      }
-=======
         //change overnested object received from parsing the xml to an array of server return values
         for (const param of json.methodResponse.params) {
             const value = param.param[0].value[0]
@@ -166,10 +135,7 @@
                 arr.push(changeType(value.string[0], 'base64'))
         }
         return arr
->>>>>>> 5dd3f593
     }
-    return arr
-  }
 }
 
 module.exports = Response