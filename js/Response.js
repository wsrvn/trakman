--- conflicted
+++ resolved
@@ -16,7 +16,7 @@
   * @param {Number} targetLength first 4 bytes of response
   * @param {Number} id second 4 bytes of response
   */
-  constructor(targetLength, id) {
+  constructor (targetLength, id) {
     this.#targetLength = targetLength
     this.#id = id
   }
@@ -27,7 +27,7 @@
   * status is set to overloaded and next response buffer can be extracted using extractOverload() method
   * @param {Buffer} data buffer received from dedicated server
   */
-  addData(data) {
+  addData (data) {
     const newBuffer = Buffer.concat([this.#data, data])
     if (newBuffer.length > this.#targetLength) {
       this.#data = newBuffer.subarray(0, this.#targetLength)
@@ -48,14 +48,14 @@
   /**
   * @returns {Number} response id
   */
-  getId() {
+  getId () {
     return this.#id
   }
 
   /**
   * @returns {String} response status
   */
-  getStatus() {
+  getStatus () {
     return this.#status
   }
 
@@ -64,7 +64,7 @@
   * and sets status to complete
   * @returns {Buffer} next response buffer
   */
-  extractOverload() {
+  extractOverload () {
     const overload = this.#overload
     this.#overload = null
     this.#status = 'complete'
@@ -74,28 +74,23 @@
   /**
   * @returns {any[]} array created from server response
   */
-<<<<<<< HEAD
   getJson () {
     if (this.#isEvent) {
       return this.#fixNesting(this.#json.methodCall)
     } else {
       return this.#fixNesting(this.#json.methodResponse)
     }
-=======
-  getJson() {
-    if (this.#isEvent) { return this.#fixNesting(this.#json.methodCall) } else { return this.#fixNesting(this.#json.methodResponse) }
->>>>>>> 4874bf3c
   }
 
-  getEventName() {
+  getEventName () {
     return this.#eventName
   }
 
-  isEvent() {
+  isEvent () {
     return this.#isEvent
   }
 
-  #generateJson() {
+  #generateJson () {
     let json = []
     // parse xml to json
     xml2js.parseString(this.#data.toString(), (err, result) => {
@@ -115,7 +110,7 @@
     }
   }
 
-  #fixNesting(obj) {
+  #fixNesting (obj) {
     const arr = []
     // if server responded with error
     if (obj.fault) {
