'use strict'
import Repository from './Repository.js'
import Error from '../Error.js'
import Logger from '../Logger.js'

const createQuery = `
  CREATE TABLE IF NOT EXISTS challenges(
    id VARCHAR(27) PRIMARY KEY NOT NULL,
    name VARCHAR(60) NOT NULL,
    author VARCHAR(25) NOT NULL,
    environment VARCHAR(7) NOT NULL
  );
`
const addQuery = 'INSERT INTO challenges(id, name, author, environment) VALUES'

class ChallengeRepository extends Repository {
  async initialize () {
    await this._db.query(createQuery)
  }

  /**
   * Adds an array of challenges to the database
   * @param {Object[]} objects the challenges
   * @return {Promise<any[]>}
   */
<<<<<<< HEAD
  add (objects) {
=======
  async add (objects) {
>>>>>>> e19685b1
    if (typeof objects !== 'object' || objects.length < 1) {
      Error.fatal('Type error when adding challenges to database')
    }
    const p = "('"
    const m = "', '"
    const s = "'),"
    let query = addQuery
<<<<<<< HEAD
    objects.forEach(challenge => {
      const c = challenge.member
      if (c !== null || c.length !== 7) {
        query += p + c[0].value[0].string + m + c[1].value[0].string +
          m + c[4].value[0].string + m + c[3].value[0].string + s
      }
    })
    query = query.slice(0, -1) + ' ON CONFLICT DO NOTHING;'
    try {
      this._db.query(query)
    } catch (e) {
      Error.error('Error adding challenges to database', e)
    }
=======
    objects.forEach(c => {
      query += p + c.id + m + c.name + m + c.author + m + c.environment + s
    })
    query = query.slice(0, -1) + ';'
    await this._db.query(query)
>>>>>>> e19685b1
  }
}

export default ChallengeRepository<|MERGE_RESOLUTION|>--- conflicted
+++ resolved
@@ -1,7 +1,5 @@
-'use strict'
 import Repository from './Repository.js'
 import Error from '../Error.js'
-import Logger from '../Logger.js'
 
 const createQuery = `
   CREATE TABLE IF NOT EXISTS challenges(
@@ -23,11 +21,7 @@
    * @param {Object[]} objects the challenges
    * @return {Promise<any[]>}
    */
-<<<<<<< HEAD
-  add (objects) {
-=======
   async add (objects) {
->>>>>>> e19685b1
     if (typeof objects !== 'object' || objects.length < 1) {
       Error.fatal('Type error when adding challenges to database')
     }
@@ -35,27 +29,11 @@
     const m = "', '"
     const s = "'),"
     let query = addQuery
-<<<<<<< HEAD
-    objects.forEach(challenge => {
-      const c = challenge.member
-      if (c !== null || c.length !== 7) {
-        query += p + c[0].value[0].string + m + c[1].value[0].string +
-          m + c[4].value[0].string + m + c[3].value[0].string + s
-      }
-    })
-    query = query.slice(0, -1) + ' ON CONFLICT DO NOTHING;'
-    try {
-      this._db.query(query)
-    } catch (e) {
-      Error.error('Error adding challenges to database', e)
-    }
-=======
     objects.forEach(c => {
       query += p + c.id + m + c.name + m + c.author + m + c.environment + s
     })
-    query = query.slice(0, -1) + ';'
+    query = query.slice(0, -1) + ' ON CONFLICT DO NOTHING;'
     await this._db.query(query)
->>>>>>> e19685b1
   }
 }
 
