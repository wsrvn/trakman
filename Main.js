--- conflicted
+++ resolved
@@ -5,12 +5,8 @@
 
 async function main() {
     let client = new Client();
-<<<<<<< HEAD
-    const connectionStatus = await client.connect("130.61.125.120", 5001);
-=======
     const connectionStatus = await client.connect(process.env.SERVER_IP, process.env.SERVER_PORT);
     logger.info(connectionStatus)
->>>>>>> c49adbee
     const a = await client.call('system.listMethods')
     const b = await client.call('Authenticate', [
         { value: process.env.SUPERADMIN_NAME, type: 'string' },
