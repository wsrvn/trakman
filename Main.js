'use strict'
const Client = require('./js/Client.js')
const logger = require('tracer').colorConsole()
require('dotenv').config()

<<<<<<< HEAD
async function main () {
  const client = new Client()
  const connectionStatus = await client.connect(process.env.SERVER_IP, process.env.SERVER_PORT)
    .catch(err => {
      logger.fatal(err)
      process.exit(1)
    })
  logger.info(connectionStatus)
  const a = await client.call('system.listMethods')
  const b = await client.call('Authenticate', [
    { value: process.env.SUPERADMIN_NAME, type: 'string' },
    { value: process.env.SUPERADMIN_PASSWORD, type: 'string' }
  ])
  const c = await client.call('GetNetworkStats')
  logger.info(a)
  logger.warn(b)
  logger.fatal(JSON.stringify(c))
  process.exit(0)
}

main()
=======
async function main() {
    const client = new Client();
    logger.trace('Establishing connection with the server...')
    const connectionStatus = await client.connect(process.env.SERVER_IP, process.env.SERVER_PORT)
        .catch(err => {
            logger.fatal(err)
            logger.fatal('Aborting...')
            process.exit(1)
        });
    logger.info(connectionStatus)
    logger.trace('Authenticating...')
    const authenticationStatus = await client.call('Authenticate', [
        { string: process.env.SUPERADMIN_NAME },
        { string: process.env.SUPERADMIN_PASSWORD }
    ])
    if (authenticationStatus[0].faultCode) {
        logger.fatal(`Authentication failed`)
        logger.fatal(`error code: ${authenticationStatus[0].faultCode}, error: ${authenticationStatus[0].faultString}`)
        logger.fatal('Aborting...')
        process.exit(1)
    }
    logger.info('Authentication success')
    process.exit(0);
}

main();

/* call with array of structs in params example
    const val = await client.call('SetCallVoteRatios', [
    {
        array:
            [{
                struct:
                    { Command: { string: 'command1' }, Ratio: { double: 0.4 } }
            },
            {
                struct:
                    { Command: { string: 'command2' }, Ratio: { double: 0.7 } }
            }]
    }
]) */
>>>>>>> 5dd3f593
<|MERGE_RESOLUTION|>--- conflicted
+++ resolved
@@ -1,31 +1,8 @@
 'use strict'
-const Client = require('./js/Client.js')
-const logger = require('tracer').colorConsole()
-require('dotenv').config()
+const Client = require("./js/Client.js")
+const logger = require('tracer').colorConsole();
+require('dotenv').config();
 
-<<<<<<< HEAD
-async function main () {
-  const client = new Client()
-  const connectionStatus = await client.connect(process.env.SERVER_IP, process.env.SERVER_PORT)
-    .catch(err => {
-      logger.fatal(err)
-      process.exit(1)
-    })
-  logger.info(connectionStatus)
-  const a = await client.call('system.listMethods')
-  const b = await client.call('Authenticate', [
-    { value: process.env.SUPERADMIN_NAME, type: 'string' },
-    { value: process.env.SUPERADMIN_PASSWORD, type: 'string' }
-  ])
-  const c = await client.call('GetNetworkStats')
-  logger.info(a)
-  logger.warn(b)
-  logger.fatal(JSON.stringify(c))
-  process.exit(0)
-}
-
-main()
-=======
 async function main() {
     const client = new Client();
     logger.trace('Establishing connection with the server...')
@@ -66,5 +43,4 @@
                     { Command: { string: 'command2' }, Ratio: { double: 0.7 } }
             }]
     }
-]) */
->>>>>>> 5dd3f593
+]) */