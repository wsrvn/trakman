--- conflicted
+++ resolved
@@ -7,11 +7,7 @@
 
 on:
   schedule:
-<<<<<<< HEAD
-    - cron: '24 12 * * *'
-=======
     - cron: '19 22 1 * *'
->>>>>>> b8658917
   push:
     branches: [ "main" ]
     # Publish semver tags as releases.
