import { Logger } from '../Logger.js'
import { Client } from '../client/Client.js'
import { MapRepository } from '../database/MapRepository.js'
import { Events } from '../Events.js'
import { Utils } from '../Utils.js'
import config from "../../config/Config.js"
import { GameService } from './GameService.js'
import { ManualMapLoading } from "./ManualMapLoading.js"

interface JukeboxMap {
  readonly map: tm.Map
  readonly isForced: boolean
  readonly callerLogin?: string
}

/**
 * This service manages maps in current server Match Settings and maps table in the database
 */
export class MapService {

  private static _current: tm.CurrentMap
  private static _maps: tm.Map[] = []
  private static readonly repo = new MapRepository()
  private static readonly _queue: JukeboxMap[] = []
  private static readonly _history: tm.Map[] = []
  /** Amount of maps in the queue. */
  static readonly queueSize: number = config.jukeboxQueueSize
  /** Max amount of maps in the history. */
  static readonly historySize: number = config.jukeboxHistorySize

  /**
   * Creates maplist, sets current map and adds a proxy for Match Settings update
   */
  static async initialize(): Promise<void> {
    await this.repo.enableClient()
    await this.createList()
    await this.setCurrent()
    this.fillQueue()
    if (config.manualMapLoadingEnabled) await ManualMapLoading.writeMS(this._current, this._queue.map(a => a.map))
    await this.updateNextMap()
    // Recreate list when Match Settings get changed only with non-dynamic map loading
    if (!config.manualMapLoadingEnabled) {
      Client.addProxy(['LoadMatchSettings'], async (): Promise<void> => {
        this._maps.length = 0
        await this.createList()
        this.clearJukebox()
        Events.emit('MatchSettingsUpdated', this._maps)
      })
    }
  }

  /**
   * Downloads all the maps from the server and store them in the list.
   * If Manual map loading is enabled, just gets the maps from the database:
   * to import new maps, use `updateList()` or `//updatemaps` in-game.
   */
  private static async createList(): Promise<void> {
    const current = await Client.call('GetCurrentChallengeInfo')
    if (current instanceof Error) {
      Logger.fatal('Error while getting the current map', current.message)
      return
    }
    if (config.manualMapLoadingEnabled) {
      const list = await this.repo.getAll()
      if (list.findIndex(a => a.id === current.UId) === -1) {
        const v = await this.repo.getVoteCountAndRatio(current.UId)
        const currObj: tm.Map = { ...this.constructNewMapObject(current), voteCount: v?.count ?? 0, voteRatio: v?.ratio ?? 0 }
        list.push(currObj)
        await this.repo.add(currObj)
      }
      const fileNames = new Set(await ManualMapLoading.getFileNames())
      this._maps = list.filter(a => fileNames.has(a.fileName)).map(a => ({ map: a, rand: Math.random() }))
      .sort((a, b): number => a.rand - b.rand).map(a => a.map)
      return
    }
    const mapList: any[] | Error = await Client.call('GetChallengeList', [{ int: 5000 }, { int: 0 }])
    if (mapList instanceof Error) {
      Logger.fatal('Error while getting the map list', mapList.message)
      return
    }
    // Add current map to maplist if it isn't present there
    if (!mapList.some(a => a.UId === current.UId)) {
      mapList.unshift(current)
      const insert: any | Error = await Client.call('InsertChallenge', [{ string: current.FileName }])
      if (insert instanceof Error && !insert.message.includes("already added."))
        await Logger.fatal('Failed to insert current challenge', insert)
    }
    const DBMapList: tm.Map[] = (await this.repo.getAll())
    const mapsNotInDB: any[] = mapList.filter(a => !DBMapList.some(b => a.UId === b.id))
    if (mapsNotInDB.length > 100) {
      Logger.warn(`Large amount of maps (${mapsNotInDB.length}) present in maplist are not in the database. Fetching maps might take a few minutes...`)
    }
    const mapsNotInDBObjects: tm.Map[] = []
    // Fetch info and add all maps which were not present in the database
    const voteRatios = await this.repo.getVoteCountAndRatio(mapsNotInDB.map(a => a.UId))
    for (const c of mapsNotInDB) {
      const res: any | Error = await Client.call('GetChallengeInfo', [{ string: c.FileName }])
      if (res instanceof Error) {
        Logger.error(`Unable to retrieve map info for map id: ${c.UId}, filename: ${c.FileName}`, res.message)
        return
      }
      const v = voteRatios.find(a => a.uid === c.UId)
      mapsNotInDBObjects.push(({ ...this.constructNewMapObject(c), voteCount: v?.count ?? 0, voteRatio: v?.ratio ?? 0 }))
    }
    const mapsInMapList: tm.Map[] = []
    // From maps that were present in the database add only ones that are in current Match Settings
    for (const map of DBMapList) {
      if (mapList.some(a => a.UId === map.id)) {
        mapsInMapList.push(map)
      }
    }
    // Shuffle maps array
<<<<<<< HEAD
    this._maps = [...mapsInMapList, ...mapsNotInDBObjects].map(a => ({ map: a, rand: Math.random() }))
    .sort((a, b): number => a.rand - b.rand).map(a => a.map)
    await this.repo.splitAdd(mapsNotInDBObjects)
=======
    this._maps = [...mapsInMapList, ...mapsNotInDBObjects].map(a => ({ map: a, rand: Math.random() })).sort((a, b): number => a.rand - b.rand).map(a => a.map)
    // Add maps, not more than 2000 at a time to not crash
    const splitby = 2000
    const len = Math.ceil(mapsNotInDBObjects.length / splitby)
    for (let i = 0; i < len; i++) {
      void this.repo.add(...mapsNotInDBObjects.slice(i * splitby, (i + 1) * splitby))
    }
>>>>>>> d1c89748
  }

  /**
   * Updates map list based on the current Match Settings.
   * If Manual map loading is enabled, parses every map in the given directories and adds them to the server.
   */
  static async updateList(): Promise<void> {
    let addedMapObjects: tm.Map[] = []
    const removedMaps: tm.Map[] = []
    if (config.manualMapLoadingEnabled) {
      const lists = await ManualMapLoading.parseMaps(this._maps)
      const remainingMaps = lists[0]
      addedMapObjects = lists[1]
      Logger.trace("Parsed maps")
      // fast difference of maps and remaining
      const mapSet = new Set(this._maps)
      const remainingSet = new Set(remainingMaps)
      for (const v of remainingSet.values()) {
        if (!mapSet.delete(v)) {
          removedMaps.push(v)
        }
      }
      for (const v of mapSet.values()) removedMaps.push(v)
      if (addedMapObjects.length === 0 && removedMaps.length === 0) return
      addedMapObjects.forEach(a => this._maps.push(a))
    } else {
      const serverMaps: any[] | Error = await Client.call('GetChallengeList', [{int: 5000}, {int: 0}])
      if (serverMaps instanceof Error) {
        Logger.error('Error while getting the map list', serverMaps.message)
        return
      }
      const maps = [...this._maps]
      maps.sort((a, b) => a.id.localeCompare(b.id))
      serverMaps.sort((a, b) => a.UId.localeCompare(b.UId))
      const addedMaps: any[] = []
      // faster algorithm for finding added and removed maps
      let i = 0
      let j = 0
      while (i < maps.length && j < serverMaps.length) {
        if (maps[i].id.localeCompare(serverMaps[j].UId) < 0) {
          removedMaps.push(maps[i])
          i++
        } else if (maps[i].id === serverMaps[j].UId) {
          i++
          j++
        } else {
          addedMaps.push(serverMaps[j])
          j++
        }
      }
      while (j < serverMaps.length) {
        addedMaps.push(serverMaps[j])
        j++
      }
      while (i < maps.length) {
        removedMaps.push(maps[i])
        i++
      }
      if (addedMaps.length === 0 && removedMaps.length === 0) {
        return
      }
      for (const e of addedMaps) {
        const dbEntry: tm.Map | undefined = await this.repo.getByFilename(e.FileName)
        let obj: tm.Map
        if (dbEntry !== undefined) { // If map is present in the database use the database info
          obj = { ...dbEntry }
        } else { // Otherwise fetch the info from server and save it in the database
          const res: any | Error = await Client.call('GetChallengeInfo', [{string: e.FileName}])
          if (res instanceof Error) {
            Logger.error(`Failed to retrieve map info. Filename: ${e.FileName}`)
            continue
          }
          const voteRatios = await this.repo.getVoteCountAndRatio(e.UId)
          const serverData = this.constructNewMapObject(res)
          obj = { ...serverData, voteCount: voteRatios?.count ?? 0, voteRatio: voteRatios?.ratio ?? 0 }
        }
        this._maps.push(obj)
        addedMapObjects.push(obj)
      }
    }

    await this.repo.splitAdd(addedMapObjects)
    await this.repo.splitRemove(removedMaps.map(a => a.id))
    for (const e of removedMaps) {
      void this.remove(e.id)
    }
    if (config.manualMapLoadingEnabled) await ManualMapLoading.writeMS(this._current, this._queue.map(a => a.map))
    Events.emit('MapAdded', addedMapObjects)
    Events.emit('MapRemoved', removedMaps)
  }

  /**
   * Sets the current map
   */
  static async setCurrent(_try = 1): Promise<void> {
    // Get current map id from dedicated server
    const res: any | Error = await Client.call('GetCurrentChallengeInfo')
    if (res instanceof Error) {
      await Logger.fatal('Unable to retrieve current map info.', res.message)
      return
    }
    const mapInfo: Partial<{ -readonly [K in keyof tm.CurrentMap]: tm.CurrentMap[K] }> | undefined =
      this._maps.find(a => a.id === res.UId)
    if (mapInfo === undefined) {
      Logger.error('Failed to get map info from memory, trying again... ', _try, '/3')
      await this.add(res.FileName, undefined, true)
      if (_try > 3) {
        await Logger.fatal('Failed to get map info from memory')
        return
      }
      await this.setCurrent(_try+1)
      return
    }
    // Set checkpointAmount and lapsAmount in runtime memory and database 
    // (this information can be acquired only if the map is currently played on the server so it is undefined if map was never played)
    if (mapInfo.checkpointsPerLap === undefined || mapInfo.defaultLapsAmount === undefined) {
      mapInfo.checkpointsPerLap = res.NbCheckpoints
      mapInfo.defaultLapsAmount = res.NbLaps
    }
    const obj = this.getLapsAndCheckpointsAmount(res.NbCheckpoints, res.NbLaps, res.LapRace)
    mapInfo.checkpointsAmount = obj.checkpoints
    mapInfo.lapsAmount = obj.laps
    mapInfo.isInLapsMode = obj.isInLapsMode
    mapInfo.isLapsAmountModified = obj.isLapsAmountModified
    this._current = mapInfo as tm.CurrentMap
    if (this._history[0] === undefined) {
      Logger.info(`Current map set to ${Utils.strip(this._current.name)} by ${this._current.author}`)
    } else {
      Logger.info(`Current map changed to ${Utils.strip(this._current.name)} by ${this._current.author}` +
        ` from ${Utils.strip(this._history[0].name)} by ${this._history[0].author}.`)
    }
    void this.repo.setCpsAndLapsAmount(this._current.id, this._current.defaultLapsAmount, this._current.checkpointsPerLap)
  }

  /**
   * Sets vote ratios and counts for given maps. This method is called from VoteService
   * @param data Vote data objects
   */
  static setVoteData(...data: { uid: string, count: number, ratio: number }[]): void {
    for (const e of data) {
      const map = this._maps.find(a => a.id === e.uid)
      if (map === undefined) { continue }
      map.voteCount = e.count
      map.voteRatio = e.ratio
    }
  }

  /**
   * Sets the awards and leaderboard rating (from TMX). This method is called by TMXFetcher on every map fetch
   * @param uid Map uid
   * @param awards Number of TMX awards
   * @param lbRating TMX leaderboard rating
   */
  static async setAwardsAndLbRating(uid: string, awards: number, lbRating: number): Promise<void> {
    const map = this._maps.find(a => a.id === uid)
    if (map === undefined) { return }
    map.awards = awards
    map.leaderboardRating = lbRating
    void this.repo.setAwardsAndLbRating(uid, awards, lbRating)
  }

  /**
   * Adds a map to the server and to the jukebox. Map needs to be present in the server files.
   * @param filename Path to the map file
   * @param caller Object containing login and nickname of the player who is adding the map
   * @param dontJuke If true the map doesn't get enqueued, false by default
   * @returns Added map object or error if unsuccessful
   */
  static async add(filename: string, caller?: { login: string, nickname: string }, dontJuke: boolean = false): Promise<tm.Map | Error> {
    if (!config.manualMapLoadingEnabled) {
      const insert: any | Error = await Client.call('InsertChallenge', [{string: filename}])
      if (insert instanceof Error) return insert
      if (insert === false) return new Error(`Failed to insert map ${filename}`)
    }
    const dbEntry: tm.Map | undefined = await this.repo.getByFilename(filename)
    let obj: tm.Map
    if (dbEntry !== undefined) { // If map is present in the database use the database info
      obj = { ...dbEntry }
    } else { // Otherwise fetch the info from server and save it in the database
      let res
      if (config.manualMapLoadingEnabled) {
        const map = await ManualMapLoading.parseMap(filename, this._maps)
        if (map instanceof Error) return map
        if ((map as tm.Map).id !== undefined) return Error('Challenge already added. Code: -1000')
        if ((map as tm.ServerMap).UId === undefined) return Error('Could not parse map with filename ' + filename)
        res = map as tm.ServerMap
      } else {
        const map: any | Error = await Client.call('GetChallengeInfo', [{string: filename}])
        if (map instanceof Error) {
          return map
        }
        res = map
      }
      const voteRatios = await this.repo.getVoteCountAndRatio(res.UId)
      const serverData = this.constructNewMapObject(res)
      obj = { ...serverData, voteCount: voteRatios?.count ?? 0, voteRatio: voteRatios?.ratio ?? 0 }
      void this.repo.add(obj)
    }
    this._maps.push(obj)
    if (caller !== undefined) {
      Logger.info(`${Utils.strip(caller.nickname)} (${caller.login}) added map ${Utils.strip(obj.name)} by ${obj.author}`)
    } else {
      Logger.info(`Map ${Utils.strip(obj.name)} by ${obj.author} added`)
    }
    if (!dontJuke) {
      const status: true | Error = await this.addToJukebox(obj.id, caller)
      if (status instanceof Error) {
        Logger.error(`Failed to insert newly added map ${obj.name} into the jukebox, clearing the jukebox to prevent further errors...`)
        this.clearJukebox()
      }
    }
    Events.emit('MapAdded', { ...obj, callerLogin: caller?.login })
    return obj
  }

  /**
   * Writes a map file to the server, adds it to the current Match Settings and to the jukebox.
   * @param fileName Map file name (file will be saved with this name on the server)
   * @param file Map file buffer
   * @param caller Object containing login and nickname of the player who is adding the map
   * @param options Optional parameters: 
   * @option `dontJuke` - If true the map doesn't get enqueued, false by default
   * @option `cancelIfAlreadyAdded` - If the map was already on the server returns from the function without searching for the map object.
   * If that happens the map in returned object will be undefined.
   * @returns Error if unsuccessful, object containing map object and boolean indicating whether the map was already on the server
   */
  static async writeFileAndAdd<T>(fileName: string, file: Buffer,
    caller?: { nickname: string, login: string },
    options?: { dontJuke?: boolean, cancelIfAlreadyAdded?: T }):
    Promise<T extends true ? ({ map?: tm.Map, wasAlreadyAdded: boolean } | Error) :
      ({ map: tm.Map, wasAlreadyAdded: boolean } | Error)> {
    const base64String: string = file.toString('base64')
    // add map directory to filename and sanitise
    const path = (config.manualMapLoadingEnabled ? config.mapsDirectory : "") + fileName.replace(/[^a-z0-9.]/gi, '_')
    const write: any | Error = await Client.call('WriteFile', [{ string: path }, { base64: base64String }])
    if (write instanceof Error) {
      return new Error(`Failed to write map file ${path}.`)
    }
    const map: tm.Map | Error = await this.add(path, caller, options?.dontJuke)
    if ((options as any)?.cancelIfAlreadyAdded === true && map instanceof Error) {
      return { wasAlreadyAdded: true } as any
    }
    if (map instanceof Error) {
      // Yes we actually need to do this in order to juke a map if it was on the server already
      if (map.message.trim() === 'Challenge already added. Code: -1000') {
        const content: string = file.toString()
        let i: number = 0
        while (i < content.length) {
          if (content.substring(i, i + 12) === `<ident uid="`) {
            const id = content.match(/<ident uid=".*?"/gm)?.[0].slice(12, -1)
            if (id === undefined) return new Error(`Map ${path} has no uid`)
            const map: tm.Map | undefined = this._maps.find(a => a.id === id)
            if (map === undefined) {
              return new Error(`Failed to queue map ${path}`)
            }
            if (options?.dontJuke !== true) {
              this.addToJukebox(id, caller)
            }
            return { wasAlreadyAdded: true, map }
          }
          i++
        }
      }
      return new Error(`Failed to queue map ${path}`)
    }
    return { wasAlreadyAdded: false, map }
  }

  /**
   * Removes a map from the server
   * @param id Map uid
   * @param caller Object containing login and nickname of the player who is removing the map
   * @returns True if map was successfully removed, false if map was not in the map list, Error if server fails to remove the map
   */
  static async remove(id: string, caller?: { login: string, nickname: string }): Promise<boolean | Error> {
    const map: tm.Map | undefined = this._maps.find(a => id === a.id)
    await Client.call('GetChallengeList', [{ int: 5000 }, { int: 0 }]) // I HAVE NO CLUE HOW IT WORKS WITH THIS
    if (map === undefined) { return false }
    if (!config.manualMapLoadingEnabled) {
      const remove: any | Error = await Client.call('RemoveChallenge', [{string: map.fileName}])
      if (remove instanceof Error) {
        return remove
      }
      if (remove === false) {
        return new Error(`Failed to remove map ${map.name} by ${map.author}`)
      }
    }
    this._maps = this._maps.filter(a => a.id !== id)
    void this.repo.remove(id)
    if (caller !== undefined) {
      Logger.info(`${Utils.strip(caller.nickname)} (${caller.login}) removed map ${Utils.strip(map.name)} by ${map.author}`)
    } else {
      Logger.info(`Map ${Utils.strip(map.name)} by ${map.author} removed`)
    }
    Events.emit('MapRemoved', { ...map, callerLogin: caller?.login })
    await this.removeFromQueue(id, caller, false)
    if (config.manualMapLoadingEnabled) await ManualMapLoading.writeMS(this._current, this._queue.map(a => a.map))
    return true
  }

  /**
   * Puts current map into history array, changes current map and updates the queue
   */
  static async update(): Promise<void> {
    if (config.manualMapLoadingEnabled) await ManualMapLoading.nextMap(this._current, this._queue.map(a => a.map))
    this._history.unshift(this._current)
    this._history.length = Math.min(this.historySize, this._history.length)
    await this.setCurrent()
    if (this._current.id === this._queue[0].map.id) {
      this._queue.shift()
      this.fillQueue()
    }
    Events.emit('JukeboxChanged', this.jukebox.map(a => a.map))
    await this.updateNextMap()
  }

  static restartMap() {
    const obj = this.getLapsAndCheckpointsAmount(this._current.checkpointsPerLap,
      this._current.defaultLapsAmount, this._current.isLapRace)
    // Avoid reference errors
    this._current = {
      ...this._current,
      checkpointsAmount: obj.checkpoints,
      lapsAmount: obj.laps,
      isInLapsMode: obj.isInLapsMode,
      isLapsAmountModified: obj.isLapsAmountModified
    }
    Logger.info(`Map ${Utils.strip(this._current.name)} by ${this._current.author} restarted.`)
  }

  /**
   * Sends a dedicated server call to set next map to first map in queue
   * @returns True if map gets set, Error if it fails
   */
  private static async updateNextMap(): Promise<void> {
    const id: string = this._queue[0].map.id
    const map: tm.Map | undefined = this._maps.find(a => a.id === id)
    if (map === undefined) { throw new Error(`Cant find map with id ${id} in memory`) }
    let res: any | Error = await Client.call('ChooseNextChallenge', [{ string: map.fileName }])
    let i = 1
    while (res instanceof Error) {
      if (i > 1) {
        Logger.error(`Server call to queue map ${map.name} failed. Try ${i - 1}.`, res.message)
      }
      if (i === 4) {
        Logger.error(`Failed to queue map ${map.name}. Removing and shuffling queue.`, res.message)
        await this.remove(map.id)
        await this.shuffle()
        return
      }
      i++
      const list = await Client.call('GetChallengeList', [{ int: 5000 }, { int: 0 }])
      if (list instanceof Error) { continue }
      const fileName = list.find((a: any) => a.UId === map.id)?.FileName
      if (fileName === undefined) { continue }
      this.repo.setFileName(map.id, fileName)
      res = await Client.call('ChooseNextChallenge', [{ string: fileName }])
    }
    Logger.trace(`Next map set to ${Utils.strip(map.name)} by ${map.author} `)
  }

  /**
   * Adds a map to the queue
   * @param mapId Map UID
   * @param caller Object containing login and nickname of player adding the map
   * @param setAsNextMap If true map is going to be placed in front of the queue
   * @returns True if successful, Error if map is not in the memory
   */
  static async addToJukebox(mapId: string, caller?: { login: string, nickname: string }, setAsNextMap: boolean = false): Promise<true | Error> {
    const map: tm.Map | undefined = this._maps.find(a => a.id === mapId)
    if (map === undefined) { return new Error(`Can't find map with id ${mapId} in memory`) }
    const qi = this._queue.findIndex(a => !a.isForced)
    const index: number = setAsNextMap ? 0 : (qi === -1 ? this._queue.length : qi)
    this._queue.splice(index, 0, { map: map, isForced: true, callerLogin: caller?.login })
    Events.emit('JukeboxChanged', this.jukebox.map(a => a.map))
    if (config.manualMapLoadingEnabled) await ManualMapLoading.writeMS(this._current, this._queue.map(a => a.map))
    await this.updateNextMap()
    if (caller !== undefined) {
      Logger.trace(`${Utils.strip(caller.nickname)} (${caller.login}) added map ${Utils.strip(map.name)} by ${map.author} to the jukebox`)
    } else {
      Logger.trace(`Map ${Utils.strip(map.name)} by ${map.author} has been added to the jukebox`)
    }
    return true
  }

  /**
   * Remove a map from the queue
   * @param mapId Map UID
   * @param caller Object containing login and nickname of player removing the map
   * @param jukebox If true, only removes the map if it is in the jukebox
   * @returns The boolean representing whether the map was removed
   */
  static async removeFromQueue(mapId: string, caller?: { login: string, nickname: string }, jukebox: boolean = true): Promise<boolean> {
    if (jukebox && !this._queue.filter(a => a.isForced).some(a => a.map.id === mapId)) { return false }
    const index: number = this._queue.findIndex(a => a.map.id === mapId)
    if (index === -1) return false
    if (caller !== undefined) {
      Logger.trace(`${Utils.strip(caller.nickname)} (${caller.login}) removed map ${Utils.strip(this._queue[index].map.name)} by ${this._queue[index].map.author} from the ${jukebox ? "jukebox" : "queue"}`)
    } else {
      Logger.trace(`Map ${Utils.strip(this._queue[index].map.name)} by ${this._queue[index].map.author} has been removed from the ${jukebox ? "jukebox" : "queue"}`)
    }
    this._queue.splice(index, 1)
    this.fillQueue()
    if (config.manualMapLoadingEnabled) await ManualMapLoading.writeMS(this._current, this._queue.map(a => a.map))
    await this.updateNextMap()
    Events.emit('JukeboxChanged', this.jukebox.map(a => a.map))
    return true
  }

  /**
   * Removes all maps from jukebox
   * @param caller Object containing login and nickname of player clearing the jukebox
   */
  static async clearJukebox(caller?: { login: string, nickname: string }): Promise<void> {
    let n: number = this._queue.length
    for (let i: number = 0; i < n; i++) {
      if (this._queue[i].isForced) {
        this._queue.splice(i--, 1)
        n--
      }
    }
    this.fillQueue()
    Events.emit('JukeboxChanged', this.jukebox.map(a => a.map))
    if (config.manualMapLoadingEnabled) await ManualMapLoading.writeMS(this._current, this._queue.map(a => a.map))
    await this.updateNextMap()
    if (caller !== undefined) {
      Logger.trace(`${Utils.strip(caller.nickname)} (${caller.login}) cleared the jukebox`)
    } else {
      Logger.trace(`The jukebox has been cleared`)
    }
  }

  /**
   * Randomly changes the order of maps in the maplist
   * @param caller Object containing login and nickname of the player who called the method
   */
  static async shuffle(caller?: { login: string, nickname: string }): Promise<void> {
    this._maps = this._maps.map(a => ({ map: a, rand: Math.random() })).sort((a, b): number => a.rand - b.rand).map(a => a.map)
    this._queue.length = 0
    this.fillQueue()
    if (config.manualMapLoadingEnabled) await ManualMapLoading.writeMS(this._current, this._queue.map(a => a.map))
    Events.emit('JukeboxChanged', this.jukebox.map(a => a.map))
    await this.updateNextMap()
    if (caller !== undefined) {
      Logger.info(`${Utils.strip(caller.nickname)} (${caller.login}) shuffled the maplist`)
    } else {
      Logger.info(`Maplist shuffled`)
    }
  }

  /**
   * Fills queue with maps until its size matches target queue length
   */
  private static fillQueue(): void {
    const currentIndex: number = this._maps.findIndex(a => a.id === this._current.id)
    while (this._queue.length < Math.min(this.queueSize + this._history.length + 1, this._maps.length)) {
      const lgt: number = this._maps.length
      let current: tm.Map
      let i: number = 0
      do {
        i++
        current = this._maps[(i + currentIndex) % lgt]
        // Prevents adding maps in current queue and history unless there is less maps than queue size
      } while ((this._queue.some(a => a.map.id === current.id) ||
        this._history.some(a => a.id === current.id) || current.id === this._current.id) && i < lgt)
      this._queue.push({ map: current, isForced: false })
    }
  }

  private static getLapsAndCheckpointsAmount(checkpointsPerLap: number, defaultLapAmount: number,
    isLapRace: boolean): { laps: number, checkpoints: number, isInLapsMode: boolean, isLapsAmountModified: boolean } {
    let isLapsAmountModified = false
    if (GameService.gameMode === 'TimeAttack' || GameService.gameMode === 'Stunts' || !isLapRace) {
      return { checkpoints: checkpointsPerLap, laps: 1, isInLapsMode: false, isLapsAmountModified }
    }
    let laps = defaultLapAmount
    if ((GameService.gameMode === 'Rounds' || GameService.gameMode === 'Cup' || GameService.gameMode === 'Teams')
      && GameService.config.roundsModeLapsAmount !== 0) {
      laps = GameService.config.roundsModeLapsAmount
      if (defaultLapAmount !== laps) { // Check if modified value is different from default one
        isLapsAmountModified = true
      }
    }
    if (GameService.gameMode === 'Laps') {
      laps = GameService.config.lapsModeLapsAmount
      isLapsAmountModified = true
    }
    return { checkpoints: laps * checkpointsPerLap, laps, isInLapsMode: true, isLapsAmountModified }
  }

  /**
   * Contstructs tm.Map object from dedicated server response
   * @param info GetChallengeInfo dedicated server call response
   */
  public static constructNewMapObject(info: any): Omit<tm.Map, 'voteCount' | 'voteRatio'> {
    // Translate mood to controller type (some maps have non-standard mood or space in front of it)
    info.Mood = info.Mood.trim()
    if (!["Sunrise", "Day", "Sunset", "Night"].includes(info.Mood)) { // If map has non-standard mood set it to day
      info.Mood = 'Day'
    }
    // Translate Speed environment to Desert and Alpine to Snow
    if (info.Environnement === 'Speed') {
      info.Environnement = 'Desert'
    } else if (info.Environnement === 'Alpine') {
      info.Environnement = 'Snow'
    }
    return {
      id: info.UId,
      name: info.Name,
      fileName: info.FileName,
      author: info.Author,
      environment: info.Environnement,
      mood: info.Mood,
      bronzeTime: info.BronzeTime,
      silverTime: info.SilverTime,
      goldTime: info.GoldTime,
      authorTime: info.AuthorTime,
      copperPrice: info.CopperPrice,
      isLapRace: info.LapRace === undefined ? info.NbLaps > 0 : info.LapRace,
      defaultLapsAmount: info.NbLaps === -1 ? undefined : info.NbLaps,
      checkpointsPerLap: info.NbCheckpoints === -1 ? undefined : info.NbCheckpoints,
      addDate: new Date(),
      isNadeo: false,
      isClassic: false
    }
  }

  /**
   * Gets a map from current playlist. Playlist is stored in runtime memory
   * @param uid Map uid
   * @returns map object or undefined if map is not in the playlist
   */
  static get(uid: string): Readonly<tm.Map> | undefined
  /**
   * Gets multiple maps from current playlist. Playlist is stored in runtime memory.
   * If some map is not present in memory it won't be returned. Returned array is not in the initial order
   * @param uids Array of map uids
   * @returns Array of map objects
   */
  static get(uids: string[]): Readonly<tm.Map>[]
  static get(uids: string | string[]): Readonly<tm.Map> | Readonly<tm.Map>[] | undefined {
    if (typeof uids === 'string') {
      return this._maps.find(a => a.id === uids)
    }
    return this._maps.filter(a => uids.includes(a.id))
  }

  /**
   * Fetches a map from the database. This method should be used to get maps which are not in the current Match Settings
   * @param uid Map uid
   * @returns Map object or undefined if map is not in the database
   */
  static fetch(uid: string): Promise<tm.Map | undefined>
  /**
   * Fetches multiple maps from the database. This method should be used to get maps which are not in the current Match Settings
   * If some map is not present in the database it won't be returned. Returned array is not in the initial order
   * @param uids Array of map uids
   * @returns Map objects array
   */
  static async fetch(uids: string[]): Promise<tm.Map[]>
  static async fetch(uids: string | string[]): Promise<tm.Map | undefined | tm.Map[]> {
    if (typeof uids === 'string') {
      const data = await this.repo.get(uids)
      if (data === undefined) { return undefined }
      const v = await this.repo.getVoteCountAndRatio(uids)
      return { ...data, voteCount: v?.count ?? 0, voteRatio: v?.ratio ?? 0 }
    }
    const data = await this.repo.get(uids)
    const ret: tm.Map[] = []
    const voteRatios = await this.repo.getVoteCountAndRatio(uids)
    for (const e of data) {
      const v = voteRatios.find(a => a.uid === e.id)
      ret.push({ ...e, voteCount: v?.count ?? 0, voteRatio: v?.ratio ?? 0 })
    }
    return ret
  }

  /**
   * Gets a map from queue
   * @param uid Map uid
   * @returns Map object or undefined if map is not in the queue
   */
  static getFromQueue(uid: string): Readonly<tm.Map> | undefined
  /**
   * Gets multiple maps from queue. If some map is not present in queue it won't be returned.
   * Returned array is not in initial order
   * @param uids Array of map uids
   * @returns Array of map objects
   */
  static getFromQueue(uids: string[]): Readonly<tm.Map>[]
  static getFromQueue(uids: string | string[]): Readonly<tm.Map> | Readonly<tm.Map>[] | undefined {
    if (typeof uids === 'string') {
      return this._queue.find(a => a.map.id === uids)?.map
    }
    return this._queue.filter(a => uids.includes(a.map.id)).map(a => a.map)
  }

  /**
   * Gets a map from map history
   * @param uid Map uid
   * @returns Map object or undefined if map is not in the history
   */
  static getFromHistory(uid: string): Readonly<tm.Map> | undefined
  /**
   * Gets multiple maps from map history. If some map is not present in history it won't be returned.
   * Returned array is not in initial order
   * @param uids Array of map uids
   * @returns Array of map objects
   */
  static getFromHistory(uids: string[]): Readonly<tm.Map>[]
  static getFromHistory(uids: string | string[]): Readonly<tm.Map> | Readonly<tm.Map>[] | undefined {
    if (typeof uids === 'string') {
      return this._history.find(a => a.id === uids)
    }
    return this._history.filter(a => uids.includes(a.id))
  }

  /**
   * Gets a map from jukebox.
   * @param uid Map uid
   * @returns jukebox object or undefined if map is not in the jukeboxed
   */
  static getFromJukebox(uid: string): Readonly<{ map: tm.Map, callerLogin?: string }> | undefined
  /**
   * Gets multiple maps from jukebox. If some map is not present in jukebox it won't be returned. 
   * Returned array is not in initial order.
   * @param uids Array of map uids
   * @returns Array of jukebox objects
   */
  static getFromJukebox(uids: string[]): Readonly<{ map: tm.Map, callerLogin?: string }>[]
  static getFromJukebox(uids: string | string[]): Readonly<{ map: tm.Map, callerLogin?: string }> | Readonly<{ map: tm.Map, callerLogin?: string }>[] | undefined {
    if (typeof uids === 'string') {
      const obj = this._queue.find(a => a.map.id === uids && a.isForced)
      return obj === undefined ? undefined : { map: obj.map, callerLogin: obj.callerLogin }
    }
    return this._queue.filter(a => uids.includes(a.map.id) && a.isForced).map(a => ({ map: a.map, callerLogin: a.callerLogin }))
  }

  /**
   * Clears the map history
   * @param caller Object containing login and nickname of the player who called the method
   */
  static clearHistory(caller?: { login: string, nickname: string }): void {
    this._history.length = 0
    if (caller !== undefined) {
      Logger.info(`${Utils.strip(caller.nickname)} (${caller.login}) shuffled the maplist`)
    } else {
      Logger.info(`Maplist shuffled`)
    }
  }

  /**
   * Currently played map.
   */
  static get current(): Readonly<tm.CurrentMap> {
    return this._current
  }

  /**
   * All maps from current playlist.
   */
  static get maps(): Readonly<tm.Map>[] {
    return [...this._maps]
  }

  /**
   * Amount of maps in current playlist.
   */
  static get mapCount(): number {
    return this._maps.length
  }

  /**
   * Maps juked by the players.
   */
  static get jukebox(): ({ map: tm.Map, callerLogin?: string })[] {
    return this._queue.filter(a => a.isForced).map(a => ({ map: a.map, callerLogin: a.callerLogin }))
  }

  /**
   * Amount of maps juked by the players.
   */
  static get jukeboxCount(): number {
    return this._queue.filter(a => a.isForced).length
  }

  /**
   * Map queue (maps juked by the players and the server).
   */
  static get queue(): Readonly<tm.Map>[] {
    return [...this._queue.map(a => a.map)]
  }

  /**
   * Map history.
   */
  static get history(): Readonly<tm.Map>[] {
    return [...this._history]
  }

  /**
   * Amount of maps in the history.
   */
  static get historyCount(): number {
    return this._history.length
  }

}<|MERGE_RESOLUTION|>--- conflicted
+++ resolved
@@ -110,19 +110,9 @@
       }
     }
     // Shuffle maps array
-<<<<<<< HEAD
     this._maps = [...mapsInMapList, ...mapsNotInDBObjects].map(a => ({ map: a, rand: Math.random() }))
     .sort((a, b): number => a.rand - b.rand).map(a => a.map)
     await this.repo.splitAdd(mapsNotInDBObjects)
-=======
-    this._maps = [...mapsInMapList, ...mapsNotInDBObjects].map(a => ({ map: a, rand: Math.random() })).sort((a, b): number => a.rand - b.rand).map(a => a.map)
-    // Add maps, not more than 2000 at a time to not crash
-    const splitby = 2000
-    const len = Math.ceil(mapsNotInDBObjects.length / splitby)
-    for (let i = 0; i < len; i++) {
-      void this.repo.add(...mapsNotInDBObjects.slice(i * splitby, (i + 1) * splitby))
-    }
->>>>>>> d1c89748
   }
 
   /**
