--- conflicted
+++ resolved
@@ -51,17 +51,13 @@
     }
     const cpAmount = cpsPerLap * laps
     const checkpoints = [...player.checkpoints.map(a => a.time)]
-<<<<<<< HEAD
     const temp: any = player
     temp.checkpoints = [...checkpoints] //break the reference
     temp.challenge = challenge
     temp.score = score 
     const finishInfo :FinishInfo = temp
     Events.emitEvent('Controller.PlayerFinish', finishInfo) 
-    if (checkpoints.length !== cpAmount) {
-=======
     if (checkpoints.length !== cpAmount - 1) {
->>>>>>> eefe16d1
       checkpoints.length = 0
       return
     }
