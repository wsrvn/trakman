--- conflicted
+++ resolved
@@ -22,9 +22,6 @@
     return { name, content: buffer.toString('base64') }
   }
 
-<<<<<<< HEAD
-  static async fetchTrackInfo (trackId: string): Promise<TMXTrackInfo> {
-=======
   static async fetchTrackFileByUid(trackId: string): Promise<TMXFileData> {
     let data = ''
     let prefix = ''
@@ -47,7 +44,6 @@
   }
 
   static async fetchTrackInfo(trackId: string): Promise<TMXTrackInfo> {
->>>>>>> e26730e8
     let data = ''
     let prefix = ''
     for (const p of this.prefixes) {
