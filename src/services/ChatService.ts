'use strict'
import { ChatRepository } from '../database/ChatRepository.js'
import { randomUUID } from 'crypto'
import { Events } from '../Events.js'

const messagesArraySize = 250

export abstract class ChatService {
  static readonly messages: Message[] = []
  private static repo: ChatRepository

<<<<<<< HEAD
  static async initialize (repo: ChatRepository = new ChatRepository()): Promise<void> {
    this.repo = repo
=======
  static async initialize (): Promise<void> {
>>>>>>> f6bfbd33
    await this.repo.initialize()
  }

  static async addCommand (command: Command): Promise<void> {
    let prefix = '/'
    if (command.level !== 0) {
      prefix += '/'
    }
    Events.addListener('Controller.PlayerChat', async (params: any[]) => {
      const input = params?.[0]?.text?.trim()?.toLowerCase()
<<<<<<< HEAD
      if (!command.aliases.some((alias: any) => input.split(' ').shift() === (prefix + alias))) {
=======
      if (!command.aliases.some((alias: string) => input.split(' ').shift() === (prefix + alias))) {
>>>>>>> f6bfbd33
        return
      }
      const text = input.split(' ').splice(1).join(' ')
      command.callback({ login: params[0].login, text, level: command.level })
    })
  }

  static async loadLastSessionMessages (): Promise<void> {
    const result = await this.repo.get(messagesArraySize)
    if (result instanceof Error) { throw result }
    for (const m of result) {
      const message: Message = {
        id: m.id,
        login: m.login,
        text: m.message,
        date: new Date(m.date)
      }
      this.messages.push(message)
    }
  }

  static async add (login: string, text: string): Promise<void> {
    const message: Message = {
      id: randomUUID(),
      login,
      text,
      date: new Date()
    }
    Events.emitEvent('Controller.PlayerChat', [{ id: message.id, login: message.login, text: message.text, date: message.date }])
    this.messages.unshift(message)
    this.messages.length = Math.min(messagesArraySize, this.messages.length)
    const result = await this.repo.add(message)
    if (result instanceof Error) { throw result }
  }

  static async getByLogin (login: string, limit: number): Promise<any[] | Error> {
    return await this.repo.getByLogin(login, limit)
  }
}<|MERGE_RESOLUTION|>--- conflicted
+++ resolved
@@ -9,12 +9,8 @@
   static readonly messages: Message[] = []
   private static repo: ChatRepository
 
-<<<<<<< HEAD
   static async initialize (repo: ChatRepository = new ChatRepository()): Promise<void> {
     this.repo = repo
-=======
-  static async initialize (): Promise<void> {
->>>>>>> f6bfbd33
     await this.repo.initialize()
   }
 
@@ -25,11 +21,7 @@
     }
     Events.addListener('Controller.PlayerChat', async (params: any[]) => {
       const input = params?.[0]?.text?.trim()?.toLowerCase()
-<<<<<<< HEAD
-      if (!command.aliases.some((alias: any) => input.split(' ').shift() === (prefix + alias))) {
-=======
       if (!command.aliases.some((alias: string) => input.split(' ').shift() === (prefix + alias))) {
->>>>>>> f6bfbd33
         return
       }
       const text = input.split(' ').splice(1).join(' ')
