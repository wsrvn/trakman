--- conflicted
+++ resolved
@@ -1,30 +1,19 @@
-import {Client} from '../Client.js'
-import {PlayerRepository} from '../database/PlayerRepository.js'
+import { Client } from '../Client.js'
+import { PlayerRepository } from '../database/PlayerRepository.js'
 import countries from '../data/Countries.json' assert {type: 'json'}
-<<<<<<< HEAD
 import {Events} from '../Events.js'
 import {ErrorHandler} from '../ErrorHandler.js'
 import 'dotenv/config'
-
-export class PlayerService {
-  private static _players: Player[] = []
-  private static readonly repo = new PlayerRepository()
-  private static newOwnerLogin: string | null = null
-
-  static async initialize(): Promise<void> {
-=======
-import { Events } from '../Events.js'
-import { ErrorHandler } from '../ErrorHandler.js'
 import { ChallengeService } from './ChallengeService.js'
 import { GameError, GameService } from './GameService.js'
 
 export class PlayerService {
   private static _players: Player[] = []
   private static repo: PlayerRepository
+  private static newOwnerLogin: string | null = null
 
   static async initialize (repo: PlayerRepository = new PlayerRepository()): Promise<void> {
     this.repo = repo
->>>>>>> 3e5bafdc
     await this.repo.initialize()
     const oldOwnerLogin = (await this.repo.getOwner())?.[0]?.login
     const newOwnerLogin = process.env.SERVER_OWNER_LOGIN
@@ -37,9 +26,6 @@
       await this.repo.removeOwner()
   }
 
-<<<<<<< HEAD
-  static get players(): Player[] {
-=======
   static getPlayer (login: string): Player {
     const player = this._players.find(p => p.login === login)
     if (player == null) {
@@ -49,7 +35,6 @@
   }
 
   static get players (): Player[] {
->>>>>>> 3e5bafdc
     return this._players
   }
 
@@ -58,7 +43,7 @@
    * Only called in the beginning as a start job
    * @returns {Promise<void>}
    */
-  static async addAllFromList(): Promise<void> {
+  static async addAllFromList (): Promise<void> {
     const playerList = await Client.call('GetPlayerList', [{ int: 250 }, { int: 0 }])
     for (const player of playerList) {
       const detailedPlayerInfo = await Client.call('GetDetailedPlayerInfo', [{ string: player.Login }])
@@ -73,7 +58,7 @@
    * @param {String} path
    * @returns {Promise<void>}
    */
-  static async join(login: string, nickName: string, path: string): Promise<void> {
+  static async join (login: string, nickName: string, path: string): Promise<void> {
     const nation = path.split('|')[1]
     let nationCode = countries.find(a => a.name === path.split('|')[1])?.code
     if (nationCode == null) {
@@ -102,16 +87,8 @@
    * @param {string} login
    * @returns {Promise<void>}
    */
-<<<<<<< HEAD
-  static async leave(login: string): Promise<void> {
-    const player = this._players.find(p => p.login === login)
-    if (player == null) {
-      throw new Error('Player ' + login + ' not in player list.')
-    }
-=======
   static async leave (login: string): Promise<void> {
     const player = this.getPlayer(login)
->>>>>>> 3e5bafdc
     const sessionTime = Date.now() - player.joinTimestamp
     const totalTimePlayed = sessionTime + player.timePlayed
     // Do this instead of waiting for tm callback to prevent accessing database
@@ -132,7 +109,6 @@
     this._players = this._players.filter(p => p.login !== player.login)
   }
 
-<<<<<<< HEAD
   static async fetchPlayer(login: string): Promise<any[]> {
     return await this.repo.get(login)
   }
@@ -142,7 +118,8 @@
     const player = this.players.find(a => a.login === login)
     if (player)
       player.privilege = privilege
-=======
+  }
+
   /**
    * Add a checkpoint time to the player object.
    * @param {string} login
@@ -162,7 +139,6 @@
     } catch (e: any) {
       ErrorHandler.error('Error adding a checkpoint time:', e.message.toString())
     }
->>>>>>> 3e5bafdc
   }
 }
 
@@ -174,11 +150,8 @@
   public wins = 0
   public timePlayed = 0
   private readonly _joinTimestamp: number
-<<<<<<< HEAD
   public privilege
-=======
   private _checkpoints: Checkpoint[] = []
->>>>>>> 3e5bafdc
 
   constructor(login: string, nickName: string, nation: string, nationCode: string, privilege: number = 0) {
     this._login = login
@@ -189,9 +162,6 @@
     this.privilege = privilege
   }
 
-<<<<<<< HEAD
-  get login(): string {
-=======
   addCP (cp: Checkpoint): void {
     const len = this._checkpoints.length
     let divisor: number
@@ -215,23 +185,22 @@
   }
 
   get login (): string {
->>>>>>> 3e5bafdc
     return this._login
   }
 
-  get nickName(): string {
+  get nickName (): string {
     return this._nickName
   }
 
-  get nation(): string {
+  get nation (): string {
     return this._nation
   }
 
-  get nationCode(): string {
+  get nationCode (): string {
     return this._nationCode
   }
 
-  get joinTimestamp(): number {
+  get joinTimestamp (): number {
     return this._joinTimestamp
   }
 
