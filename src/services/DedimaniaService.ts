import { DedimaniaClient } from '../dedimania/DedimaniaClient.js'
import { ErrorHandler } from '../ErrorHandler.js'
import 'dotenv/config'
import { PlayerService } from './PlayerService.js'
import { GameService } from './GameService.js'
import { MapService } from './MapService.js'
import { Client } from '../Client.js'
import colours from '../data/Colours.json' assert {type: 'json'}
import { ServerConfig } from '../ServerConfig.js'
import { JukeboxService } from './JukeboxService.js'
import { Events } from '../Events.js'

export abstract class DedimaniaService {

  static _dedis: TMDedi[] = []
  static _newDedis: TMDedi[] = []

  static async initialize(): Promise<void | Error> {
    const status: void | Error = await DedimaniaClient.connect('dedimania.net', Number(process.env.DEDIMANIA_PORT))
    if (status instanceof Error) {
      if (status.message !== 'No response from dedimania server') { ErrorHandler.fatal('Failed to connect to dedimania', status.message) }
      return status
    }
    this.updateServerPlayers()
    const mapDedisInfo: void | Error = await DedimaniaService.getRecords(MapService.current.id, MapService.current.name, MapService.current.environment, MapService.current.author)
    Events.emitEvent('Controller.DedimaniaRecords', mapDedisInfo)
    Events.addListener('Controller.PlayerJoin', (info: JoinInfo): void => {
      void this.playerArrive(info)
    })
<<<<<<< HEAD
    Events.addListener('Controller.EndMap', (info: EndMapInfo): void => {
      void this.sendRecords(info)
=======
    Events.addListener('Controller.PlayerLeave', (info: LeaveInfo): void => {
      void this.playerLeave(info)
    })
    Events.addListener('Controller.EndMap', async (info: EndMapInfo): Promise<void> => {
      await this.sendRecords(info)
>>>>>>> 83729a7e
    })
    Events.addListener('Controller.PlayerFinish', (info: FinishInfo): void => {
      this.addRecord(info)
    })
  }

  static get dedis(): TMDedi[] {
    return [...this._dedis]
  }

  static get newDedis(): TMDedi[] {
    return [...this._newDedis]
  }

  static async getRecords(id: string, name: string, environment: string, author: string, isRetry: boolean = false): Promise<void | Error> {
    this._dedis.length = 0
    this._newDedis.length = 0
    const cfg: ServerInfo = ServerConfig.config
    const nextIds: any[] = []
    for (let i: number = 0; i < 5; i++) { nextIds.push(JukeboxService.queue[i].id) }
    const dedis: any[] | Error = await DedimaniaClient.call('dedimania.CurrentChallenge',
      [
        { string: id },
        { string: name },
        { string: environment },
        { string: author },
        { string: 'TMF' },
        { int: GameService.gameMode },
        {
          struct: {
            SrvName: { string: cfg.name },
            Comment: { string: cfg.comment },
            Private: { boolean: cfg.password === '' },
            SrvIP: { string: '127.0.0.1' },
            SrvPort: { string: '5000' },
            XmlRpcPort: { string: '5000' },
            NumPlayers: { int: PlayerService.players.filter(a => !a.isSpectator).length },
            MaxPlayers: { int: cfg.currentMaxPlayers },
            NumSpecs: { int: PlayerService.players.filter(a => a.isSpectator).length },
            MaxSpecs: { int: cfg.currentMaxPlayers },
            LadderMode: { int: cfg.currentLadderMode },
            NextFiveUID: { string: nextIds.join('/') }
          }
        },
        { int: process.env.DEDIS_AMOUNT },
        { array: this.getPlayersArray() }
      ])
    if (dedis instanceof Error) {
      this.retryGetRecords(id, name, environment, author, isRetry)
      return dedis
    }
    else if (dedis?.[0]?.Records === undefined) {
      this.retryGetRecords(id, name, environment, author, isRetry)
      return new Error(`Failed to fetch records`)
    }
    for (const d of dedis[0].Records) {
      const record: TMDedi = { login: d.Login, nickName: d.NickName, time: d.Best, checkpoints: d.Checks.slice(0, d.Checks.length - 1) }
      this._dedis.push(record)
    }
    const temp: any = MapService.current
    temp.dedis = this._dedis
    const mapDedisInfo: MapDedisInfo = temp
    Events.emitEvent('Controller.DedimaniaRecords', mapDedisInfo)
  }

  private static async retryGetRecords(id: string, name: string, environment: string, author: string, isRetry: boolean): Promise<void> {
    if (isRetry) { return }
    await new Promise((resolve) => setTimeout(resolve, 1000)) // make it display the warning after controller ready if it doesnt work on start
    ErrorHandler.error(`Failed to fetch dedimania records for map: ${name}`)
    Client.callNoRes('ChatSendServerMessage', [{ string: `${colours.red}Failed to fetch dedimania records, attempting to fetch again...` }])
    let status
    do {
      await new Promise((resolve) => setTimeout(resolve, 10000))
      if (MapService.current.id === id) { status = await this.getRecords(id, name, environment, author, true) }
      else { return }
    } while (status instanceof Error)
  }

  static async sendRecords(info: EndMapInfo): Promise<void> {
    const recordsArray: any = []
    for (const d of this._newDedis) {
      recordsArray.push(
        {
          struct: {
            Login: { string: d.login },
            Best: { int: d.time },
            Checks: { string: [...d.checkpoints, d.time].join(',') }
          }
        }
      )
    }
    const status: any[] | Error = await DedimaniaClient.call('dedimania.ChallengeRaceTimes',
      [
        { string: info.id },
        { string: info.name },
        { string: info.environment },
        { string: info.author },
        { string: 'TMF' },
        { int: GameService.gameMode },
        { int: info.checkpointsAmount },
        { int: process.env.DEDIS_AMOUNT },
        { array: recordsArray }
      ]
    )
    if (status instanceof Error) { ErrorHandler.error(`Failed to send dedimania records for map ${info.name}`, status.message) }
  }

  static addRecord(info: FinishInfo): void {
    const pb: number | undefined = this._dedis.find(a => a.login === info.login)?.time
    const position: number = this._dedis.filter(a => a.time <= info.time).length + 1
    if (position > Number(process.env.DEDIS_AMOUNT) || info.time > (pb || Infinity)) { return }
    if (pb === undefined) {
      const dediRecordInfo: DediRecordInfo = {
        map: info.map,
        login: info.login,
        time: info.time,
        checkpoints: info.checkpoints,
        nickName: info.nickName,
        nation: info.nation,
        nationCode: info.nationCode,
        timePlayed: info.timePlayed,
        joinTimestamp: info.joinTimestamp,
        wins: info.wins,
        privilege: info.privilege,
        visits: info.visits,
        position,
        previousTime: -1,
        previousPosition: -1,
        playerId: info.playerId,
        ip: info.ip,
        region: info.region,
        isUnited: info.isUnited
      }
      this._dedis.splice(position - 1, 0, { login: info.login, time: info.time, nickName: info.nickName, checkpoints: [...info.checkpoints] })
      this._newDedis.push({ login: info.login, time: info.time, nickName: info.nickName, checkpoints: [...info.checkpoints] })
      Events.emitEvent('Controller.DedimaniaRecord', dediRecordInfo)
      return
    }
    if (info.time === pb) {
      const previousPosition: number = this._dedis.findIndex(a => a.login === this._dedis.find(a => a.login === info.login)?.login) + 1
      const dediRecordInfo: DediRecordInfo = {
        map: info.map,
        login: info.login,
        time: info.time,
        checkpoints: info.checkpoints,
        nickName: info.nickName,
        nation: info.nation,
        nationCode: info.nationCode,
        timePlayed: info.timePlayed,
        joinTimestamp: info.joinTimestamp,
        wins: info.wins,
        privilege: info.privilege,
        visits: info.visits,
        position: previousPosition,
        previousTime: info.time,
        previousPosition,
        playerId: info.playerId,
        ip: info.ip,
        region: info.region,
        isUnited: info.isUnited
      }
      Events.emitEvent('Controller.DedimaniaRecord', dediRecordInfo)
      return
    }
    if (info.time < pb) {
      const previousTime: number | undefined = this._dedis.find(a => a.login === info.login)?.time
      if (previousTime === undefined) {
        ErrorHandler.error(`Can't find player ${info.login} in memory`)
        return
      }
      const dediRecordInfo: DediRecordInfo = {
        map: info.map,
        login: info.login,
        time: info.time,
        checkpoints: info.checkpoints,
        nickName: info.nickName,
        nation: info.nation,
        nationCode: info.nationCode,
        timePlayed: info.timePlayed,
        joinTimestamp: info.joinTimestamp,
        wins: info.wins,
        privilege: info.privilege,
        visits: info.visits,
        position,
        previousTime: previousTime,
        previousPosition: this._dedis.findIndex(a => a.login === info.login) + 1,
        playerId: info.playerId,
        ip: info.ip,
        region: info.region,
        isUnited: info.isUnited
      }
      this._dedis = this._dedis.filter(a => a.login !== info.login)
      this._dedis.splice(position - 1, 0, { login: info.login, time: info.time, nickName: info.nickName, checkpoints: [...info.checkpoints] })
      this._newDedis = this._newDedis.filter(a => a.login !== info.login)
      this._newDedis.push({ login: info.login, time: info.time, nickName: info.nickName, checkpoints: [...info.checkpoints] })
      Events.emitEvent('Controller.DedimaniaRecord', dediRecordInfo)
    }
  }

  private static updateServerPlayers(): void {
    setInterval(async (): Promise<void> => {
      const cfg: ServerInfo = ServerConfig.config
      const nextIds: any[] = []
      for (let i: number = 0; i < 5; i++) { nextIds.push(JukeboxService.queue[i].id) }
      const status: any[] | Error = await DedimaniaClient.call('dedimania.UpdateServerPlayers',
        [
          { string: 'TMF' },
          { int: PlayerService.players.length },
          {
            struct: {
              SrvName: { string: cfg.name },
              Comment: { string: cfg.comment },
              Private: { boolean: cfg.password === '' },
              SrvIP: { string: '127.0.0.1' },
              SrvPort: { string: '5000' },
              XmlRpcPort: { string: '5000' },
              NumPlayers: { int: PlayerService.players.filter(a => !a.isSpectator).length },
              MaxPlayers: { int: cfg.currentMaxPlayers },
              NumSpecs: { int: PlayerService.players.filter(a => a.isSpectator).length },
              MaxSpecs: { int: cfg.currentMaxPlayers },
              LadderMode: { int: cfg.currentLadderMode },
              NextFiveUID: { string: nextIds.join('/') }
            }
          },
          { array: this.getPlayersArray() }
        ]
      )
      if (status instanceof Error) { ErrorHandler.error('Failed to update dedimania status', status.message) }
    }, 240000)
  }

  private static async playerArrive(info: JoinInfo): Promise<void> {
    const status: any[] | Error = await DedimaniaClient.call('dedimania.PlayerArrive',
      [
        { string: 'TMF' },
        { string: info.login },
        { string: info.nickName },
        { string: info.nationCode },
        { string: '' }, // TEAMNAME
        { int: 0 }, // TODO: PLAYER LADDER RANK
        { boolean: info.isSpectator },
        { boolean: false } // OFFICIAL MODE ALWAYS FALSE
      ]
    )
    if (status instanceof Error) { ErrorHandler.error(`Failed to update player information for ${info.login}`, status.message) }
  }

  private static async playerLeave(info: LeaveInfo): Promise<void> {
    const status: any[] | Error = await DedimaniaClient.call('dedimania.PlayerLeave',
      [
        { string: 'TMF' },
        { string: info.login }
      ])
    if (status instanceof Error) { ErrorHandler.error(`Failed to update player information for ${info.login}`, status.message) }
  }

  static getPlayersArray(): any[] {
    const players: TMPlayer[] = PlayerService.players
    let arr: any[] = []
    for (const player of players) {
      arr.push(
        [
          {
            struct: {
              Login: { string: player.login },
              Nation: { string: player.nationCode },
              TeamName: { string: '' },
              TeamId: { int: -1 },
              IsSpec: { boolean: player.isSpectator },
              Ranking: { int: 0 }, // TODO PLAYER LADDER RANKING
              IsOff: { boolean: false } // OFFICIAL MODE ALWAYS FALSE
            }
          }
        ]
      )
    }
    return arr
  }
}<|MERGE_RESOLUTION|>--- conflicted
+++ resolved
@@ -27,16 +27,11 @@
     Events.addListener('Controller.PlayerJoin', (info: JoinInfo): void => {
       void this.playerArrive(info)
     })
-<<<<<<< HEAD
     Events.addListener('Controller.EndMap', (info: EndMapInfo): void => {
       void this.sendRecords(info)
-=======
+    })
     Events.addListener('Controller.PlayerLeave', (info: LeaveInfo): void => {
       void this.playerLeave(info)
-    })
-    Events.addListener('Controller.EndMap', async (info: EndMapInfo): Promise<void> => {
-      await this.sendRecords(info)
->>>>>>> 83729a7e
     })
     Events.addListener('Controller.PlayerFinish', (info: FinishInfo): void => {
       this.addRecord(info)
