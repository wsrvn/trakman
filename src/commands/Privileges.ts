'use strict'
import { PlayerService } from '../services/PlayerService.js'
import { ChatService } from '../services/ChatService.js'
import { TRAKMAN as TM } from '../../src/Trakman.js'

const commands: TMCommand[] = [
  {
    aliases: ['mad', 'masteradmin'],
    help: 'Change player privilege to Masteradmin.',
    callback: async (info: MessageInfo) => {
      const targetLogin: string = info.text
      const callerLogin: string = info.login
      if (targetLogin == null) {
        await TM.sendMessage(`${TM.colours.yellow}» ${TM.colours.red}No login specified.`, callerLogin)
        return
      }
      const targetInfo = await PlayerService.fetchPlayer(targetLogin)
      if (targetInfo == null) {
        await TM.sendMessage(`${TM.colours.yellow}» ${TM.colours.red}Cannot find the specified login in the database.`, callerLogin)
        return
      }
      if (targetInfo.privilege === 4) {
        await TM.sendMessage(`${TM.colours.yellow}» ${TM.colours.red}You cannot control privileges of the server owner.`, callerLogin)
        return
      }
      if (targetInfo.login === callerLogin) {
        await TM.sendMessage(`${TM.colours.yellow}» ${TM.colours.red}You cannot control your own privileges.`, callerLogin)
        return
      }
      if (targetInfo.privilege < 3) {
        await TM.sendMessage(`${TM.colours.yellow}»» ${TM.colours.folly}${TM.getTitle(info)} `
          + `${TM.colours.white + TM.stripModifiers(info.nickName, true)}${TM.colours.folly} has promoted `
          + `${TM.colours.white + TM.stripModifiers(targetInfo.nickName, true)}${TM.colours.folly} to Masteradmin.`)
        await PlayerService.setPrivilege(targetLogin, 3)
      } else if (targetInfo.privilege === 3) {
        await TM.sendMessage(`${TM.colours.yellow}» ${TM.colours.white + TM.stripModifiers(targetInfo.nickName, true)}${TM.colours.red} is already Masteradmin.`, callerLogin)
      }
    },
    privilege: 4
  },
  {
    aliases: ['ad', 'admin'],
    help: 'Change player privilege to Admin.',
    callback: async (info: MessageInfo) => {
      const targetLogin: string = info.text
      const callerLogin: string = info.login
      if (targetLogin == null) {
        await TM.sendMessage(`${TM.colours.yellow}» ${TM.colours.red}No login specified.`, callerLogin)
        return
      }
      const targetInfo = await PlayerService.fetchPlayer(targetLogin)
      if (targetInfo == null) {
        await TM.sendMessage(`${TM.colours.yellow}» ${TM.colours.red}Cannot find the specified login in the database.`, callerLogin)
        return
      }
      if (targetInfo.privilege === 4) {
        await TM.sendMessage(`${TM.colours.yellow}» ${TM.colours.red}You cannot control privileges of the server owner.`, callerLogin)
        return
      }
      if (targetInfo.login === callerLogin) {
        await TM.sendMessage(`${TM.colours.yellow}» ${TM.colours.red}You cannot control your own privileges.`, callerLogin)
        return
      }
      if (targetInfo.privilege < 2) {
        await TM.sendMessage(`${TM.colours.yellow}»» ${TM.colours.folly}${TM.getTitle(info)} `
          + `${TM.colours.white + TM.stripModifiers(info.nickName, true)}${TM.colours.folly} has promoted `
          + `${TM.colours.white + TM.stripModifiers(targetInfo.nickName, true)}${TM.colours.folly} to Admin.`)
        await PlayerService.setPrivilege(targetLogin, 2)
      } else if (targetInfo.privilege === 2) {
        await TM.sendMessage(`${TM.colours.yellow}» ${TM.colours.white + TM.stripModifiers(targetInfo.nickName, true)}${TM.colours.red} is already Admin.`, callerLogin)
      } else if (targetInfo.privilege > 2) {
        await TM.sendMessage(`${TM.colours.yellow}»» ${TM.colours.folly}${TM.getTitle(info)} `
          + `${TM.colours.white + TM.stripModifiers(info.nickName, true)}${TM.colours.folly} has demoted `
          + `${TM.colours.white + TM.stripModifiers(targetInfo.nickName, true)}${TM.colours.folly} to Admin.`)
        await PlayerService.setPrivilege(targetLogin, 2)
      }
    },
    privilege: 3
  },
  {
    aliases: ['op', 'operator'],
    help: 'Change player privilege to Operator.',
    callback: async (info: MessageInfo) => {
      const targetLogin: string = info.text
      const callerLogin: string = info.login
      if (targetLogin == null) {
        await TM.sendMessage(`${TM.colours.yellow}» ${TM.colours.red}No login specified.`, callerLogin)
        return
      }
      const targetInfo = await PlayerService.fetchPlayer(targetLogin)
      if (targetInfo == null) {
        await TM.sendMessage(`${TM.colours.yellow}» ${TM.colours.red}Cannot find the specified login in the database.`, callerLogin)
        return
      }
      if (targetInfo.privilege === 4) {
        await TM.sendMessage(`${TM.colours.yellow}» ${TM.colours.red}You cannot control privileges of the server owner.`, callerLogin)
        return
      }
      if (targetInfo.login === callerLogin) {
        await TM.sendMessage(`${TM.colours.yellow}» ${TM.colours.red}You cannot control your own privileges.`, callerLogin)
        return
      }
      if (targetInfo.privilege < 1) {
        await TM.sendMessage(`${TM.colours.yellow}»» ${TM.colours.folly}${TM.getTitle(info)} `
          + `${TM.colours.white + TM.stripModifiers(info.nickName, true)}${TM.colours.folly} has promoted `
          + `${TM.colours.white + TM.stripModifiers(targetInfo.nickName, true)}${TM.colours.folly} to Operator.`)
        await PlayerService.setPrivilege(targetLogin, 1)
      } else if (targetInfo.privilege === 1) {
        await TM.sendMessage(`${TM.colours.yellow}» ${TM.colours.white + TM.stripModifiers(targetInfo.nickName, true)}${TM.colours.red} is already Operator.`, callerLogin)
      } else if (targetInfo.privilege > 1) {
        await TM.sendMessage(`${TM.colours.yellow}»» ${TM.colours.folly}${TM.getTitle(info)} `
          + `${TM.colours.white + TM.stripModifiers(info.nickName, true)}${TM.colours.folly} has demoted `
          + `${TM.colours.white + TM.stripModifiers(targetInfo.nickName, true)}${TM.colours.folly} to Operator.`)
        await PlayerService.setPrivilege(targetLogin, 1)
      }
    },
    privilege: 2
  },
  {
    aliases: ['rp', 'user'],
    help: 'Remove player priveleges.',
    callback: async (info: MessageInfo) => {
      const targetLogin: string = info.text
      const callerLogin: string = info.login
      if (targetLogin == null) {
        await TM.sendMessage(`${TM.colours.yellow}» ${TM.colours.red}No login specified.`, callerLogin)
        return
      }
      const targetInfo = await PlayerService.fetchPlayer(targetLogin)
      if (targetInfo == null) {
        await TM.sendMessage(`${TM.colours.yellow}» ${TM.colours.red}Cannot find the specified login in the database.`, callerLogin)
        return
      }
      if (targetInfo.privilege === 4) {
        await TM.sendMessage(`${TM.colours.yellow}» ${TM.colours.red}You cannot control privileges of the server owner.`, callerLogin)
        return
      }
      if (targetInfo.login === callerLogin) {
        await TM.sendMessage(`${TM.colours.yellow}» ${TM.colours.red}You cannot control your own privileges.`, callerLogin)
        return
      }
      if (targetInfo.privilege > 1) {
<<<<<<< HEAD
        await TM.sendMessage(`${TM.colours.yellow}»» ${TM.colours.folly}${TM.getTitle(info)} `
          + `${TM.colours.white + TM.stripModifiers(info.nickName, true)}${TM.colours.folly} has removed `
          + `permissions of ${TM.colours.white + TM.stripModifiers(targetInfo.nickName, true)}${TM.colours.folly}.`)
=======
        await TM.sendMessage(`Player ${info.nickName}$z$s has removed ${targetInfo.nickName}$z$s's privileges.`)
>>>>>>> 55520d51
        await PlayerService.setPrivilege(targetLogin, 0)
      } else if (targetInfo.privilege === 0) {
        await TM.sendMessage(`${TM.colours.yellow}» ${TM.colours.white + TM.stripModifiers(targetInfo.nickName, true)}${TM.colours.red} has no priveleges.`, callerLogin)
      }
    },
    privilege: 2
  }
]

for (const command of commands) { ChatService.addCommand(command).then() }<|MERGE_RESOLUTION|>--- conflicted
+++ resolved
@@ -140,13 +140,9 @@
         return
       }
       if (targetInfo.privilege > 1) {
-<<<<<<< HEAD
         await TM.sendMessage(`${TM.colours.yellow}»» ${TM.colours.folly}${TM.getTitle(info)} `
           + `${TM.colours.white + TM.stripModifiers(info.nickName, true)}${TM.colours.folly} has removed `
           + `permissions of ${TM.colours.white + TM.stripModifiers(targetInfo.nickName, true)}${TM.colours.folly}.`)
-=======
-        await TM.sendMessage(`Player ${info.nickName}$z$s has removed ${targetInfo.nickName}$z$s's privileges.`)
->>>>>>> 55520d51
         await PlayerService.setPrivilege(targetLogin, 0)
       } else if (targetInfo.privilege === 0) {
         await TM.sendMessage(`${TM.colours.yellow}» ${TM.colours.white + TM.stripModifiers(targetInfo.nickName, true)}${TM.colours.red} has no priveleges.`, callerLogin)
