--- conflicted
+++ resolved
@@ -224,24 +224,15 @@
     Events.addListener(event, callback)
   },
 
-<<<<<<< HEAD
-  async addChallenge (id: string, name: string, author: string, environment: string): Promise<void> {
-    await ChallengeService.add(id, name, author, environment)
-=======
   async addChallenge(fileName: string): Promise<TMChallenge | Error> {
     return await ChallengeService.add(fileName)
->>>>>>> e26730e8
   },
 
   get Utils () {
     return Utils
   },
 
-<<<<<<< HEAD
-  randomUUID () {
-=======
   randomUUID(): string {
->>>>>>> e26730e8
     return randomUUID()
   },
 
