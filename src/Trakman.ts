import { GameService } from './services/GameService.js'
<<<<<<< HEAD
import { PlayerService } from './services/PlayerService.js'
import { RecordService, TMRecord } from './services/RecordService.js'
import { ChallengeService } from './services/ChallengeService.js'
=======
import { Player, PlayerService } from './services/PlayerService.js'
import { RecordService, TMRecord } from './services/RecordService.js'
import { Challenge, ChallengeService } from './services/ChallengeService.js'
>>>>>>> 5cb98695
import { Client } from './Client.js'
import { ChatService } from './services/ChatService.js'
import colours from './data/Colours.json' assert {type: 'json'}
import { Events } from './Events.js'
import { Utils } from './Utils.js'
<<<<<<< HEAD
import { randomUUID } from 'crypto'
=======
>>>>>>> 5cb98695

export const TRAKMAN = {
  /**
     * Returns an object containing various information about game state
     */
<<<<<<< HEAD
  get gameInfo (): TMGame {
=======
  get gameInfo (): Game {
>>>>>>> 5cb98695
    return Object.assign(GameService.game)
  },

  /**
     * Returns an array of objects containing information about current server players
     */
<<<<<<< HEAD
  get players (): TMPlayer[] {
=======
  get players (): Player[] {
>>>>>>> 5cb98695
    return [...PlayerService.players]
  },

  /**
     * Returns an object containing information about specified player or undefined if player is not on the server
     */
<<<<<<< HEAD
  getPlayer (login: string): TMPlayer | undefined {
=======
  getPlayer (login: string): Player | undefined {
>>>>>>> 5cb98695
    return PlayerService.players.find(a => a.login === login)
  },

  /**
     * Searches the database for player information, returns object containing player info or undefined if player isn't in the database
     */
  async fetchPlayer (login: string): Promise<any | undefined> {
<<<<<<< HEAD
    return (await PlayerService.fetchPlayer(login))
=======
    return (await PlayerService.fetchPlayer(login))?.[0]
>>>>>>> 5cb98695
  },

  /**
     * Returns an array of objects containing information about local records on current challenge
     */
  getLocalRecords (challenge: string, amount: number): TMRecord[] {
    // love me some lambda expressions
    return RecordService.records.filter(r => r.challenge === challenge)
      .sort((a, b) => a.score - b.score).slice(0, amount)
  },

  /**
     * Returns an object containing information about specified player's record on current map
     * or undefined if the player doesn't have a record
     */
  getPlayerRecord (login: string): TMRecord | undefined {
    return RecordService.records.find(a => a.login === login)
  },

  // static get dediRecords():DediRecord[] {
  //     return [...DedimaniaService.records]
  // }

  // static getPlayerDedi():DediRecord | undefined {
  //     return DedimaniaService.records.find(a=>a.login===login)
  // }

  /**
     * Returns an object containing various information about current challenge
     */
<<<<<<< HEAD
  get challenge (): TMChallenge {
=======
  get challenge (): Challenge {
>>>>>>> 5cb98695
    return Object.assign(ChallengeService.current)
  },

  /**
     * Returns an array of objects containing information about recent messages
     */
<<<<<<< HEAD
  get messages (): TMMessage[] {
=======
  get messages (): Message[] {
>>>>>>> 5cb98695
    return [...ChatService.messages]
  },

  /**
     * Returns an array of objects containing information about recent messages from a specified player
     */
<<<<<<< HEAD
  getPlayerMessages (login: string): TMMessage[] {
=======
  getPlayerMessages (login: string): Message[] {
>>>>>>> 5cb98695
    return ChatService.messages.filter(a => a.login === login)
  },

  /**
     * Calls a dedicated server method. Throws error if the server responds with error.
     */
  async call (method: string, params: any[] = [], expectsResponse: boolean = false): Promise<any[]> {
    return await Client.call(method, params, expectsResponse).catch((err: Error) => { throw err })
  },

  async multiCall (expectsResponse: boolean, ...calls: TMCall[]): Promise<CallResponse[]> {
    const arr: any[] = []
    for (const c of calls) {
      const params = c.params == null ? [] : c.params
      arr.push({
        struct: {
          methodName: { string: c.method },
          params: { array: params }
        }
      })
    }
    if (!expectsResponse) {
      await Client.call('system.multicall', [{
        array: arr
      }], expectsResponse)
      return []
    }
    const res = await Client.call('system.multicall', [{
      array: arr
    }], expectsResponse)
    const ret: CallResponse[] = []
    for (const [i, r] of res.entries()) { ret.push({ method: calls[i].method, params: r }) }
    return ret
  },

  /**
     * Sends a server message. If login is specified the message is sent only to login, otherwise it's sent to everyone
     */
  async sendMessage (message: string, login?: string): Promise<void> {
    if (login) {
      await Client.call('ChatSendServerMessageToLogin', [{ string: message }, { string: login }], false)
      return
    }
    await Client.call('ChatSendServerMessage', [{ string: message }], false)
  },

  /**
     * Returns an object containing various colors as keys, and their 3-digit hexes as values. Useful for text colouring in plugins
     */
  get colours () {
    return colours
  },

  /**
     * Adds a chat command
     */
<<<<<<< HEAD
  addCommand (command: TMCommand) {
=======
  addCommand (command: Command) {
>>>>>>> 5cb98695
    ChatService.addCommand(command)
  },

  /**
     * Adds callback function to execute on given event
     */
  addListener (event: string, callback: Function) {
    Events.addListener(event, callback)
  },

  get Utils () {
    return Utils
<<<<<<< HEAD
  },

  randomUUID () {
    return randomUUID()
=======
>>>>>>> 5cb98695
  }
}<|MERGE_RESOLUTION|>--- conflicted
+++ resolved
@@ -1,54 +1,33 @@
 import { GameService } from './services/GameService.js'
-<<<<<<< HEAD
-import { PlayerService } from './services/PlayerService.js'
-import { RecordService, TMRecord } from './services/RecordService.js'
-import { ChallengeService } from './services/ChallengeService.js'
-=======
 import { Player, PlayerService } from './services/PlayerService.js'
 import { RecordService, TMRecord } from './services/RecordService.js'
 import { Challenge, ChallengeService } from './services/ChallengeService.js'
->>>>>>> 5cb98695
 import { Client } from './Client.js'
 import { ChatService } from './services/ChatService.js'
 import colours from './data/Colours.json' assert {type: 'json'}
 import { Events } from './Events.js'
 import { Utils } from './Utils.js'
-<<<<<<< HEAD
 import { randomUUID } from 'crypto'
-=======
->>>>>>> 5cb98695
 
 export const TRAKMAN = {
   /**
      * Returns an object containing various information about game state
      */
-<<<<<<< HEAD
   get gameInfo (): TMGame {
-=======
-  get gameInfo (): Game {
->>>>>>> 5cb98695
     return Object.assign(GameService.game)
   },
 
   /**
      * Returns an array of objects containing information about current server players
      */
-<<<<<<< HEAD
   get players (): TMPlayer[] {
-=======
-  get players (): Player[] {
->>>>>>> 5cb98695
     return [...PlayerService.players]
   },
 
   /**
      * Returns an object containing information about specified player or undefined if player is not on the server
      */
-<<<<<<< HEAD
   getPlayer (login: string): TMPlayer | undefined {
-=======
-  getPlayer (login: string): Player | undefined {
->>>>>>> 5cb98695
     return PlayerService.players.find(a => a.login === login)
   },
 
@@ -56,11 +35,7 @@
      * Searches the database for player information, returns object containing player info or undefined if player isn't in the database
      */
   async fetchPlayer (login: string): Promise<any | undefined> {
-<<<<<<< HEAD
     return (await PlayerService.fetchPlayer(login))
-=======
-    return (await PlayerService.fetchPlayer(login))?.[0]
->>>>>>> 5cb98695
   },
 
   /**
@@ -91,33 +66,21 @@
   /**
      * Returns an object containing various information about current challenge
      */
-<<<<<<< HEAD
   get challenge (): TMChallenge {
-=======
-  get challenge (): Challenge {
->>>>>>> 5cb98695
     return Object.assign(ChallengeService.current)
   },
 
   /**
      * Returns an array of objects containing information about recent messages
      */
-<<<<<<< HEAD
   get messages (): TMMessage[] {
-=======
-  get messages (): Message[] {
->>>>>>> 5cb98695
     return [...ChatService.messages]
   },
 
   /**
      * Returns an array of objects containing information about recent messages from a specified player
      */
-<<<<<<< HEAD
   getPlayerMessages (login: string): TMMessage[] {
-=======
-  getPlayerMessages (login: string): Message[] {
->>>>>>> 5cb98695
     return ChatService.messages.filter(a => a.login === login)
   },
 
@@ -174,11 +137,7 @@
   /**
      * Adds a chat command
      */
-<<<<<<< HEAD
   addCommand (command: TMCommand) {
-=======
-  addCommand (command: Command) {
->>>>>>> 5cb98695
     ChatService.addCommand(command)
   },
 
@@ -191,12 +150,9 @@
 
   get Utils () {
     return Utils
-<<<<<<< HEAD
   },
 
   randomUUID () {
     return randomUUID()
-=======
->>>>>>> 5cb98695
   }
 }