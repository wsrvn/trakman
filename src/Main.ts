'use strict'
import { Client } from './Client.js'
import { Logger } from './Logger.js'
import { ChallengeService } from './services/ChallengeService.js'
import 'dotenv/config'
import { Listeners } from './Listeners.js'
import { PlayerService } from './services/PlayerService.js'
import { ErrorHandler } from './ErrorHandler.js'
import { ChatService } from './services/ChatService.js'
import { DedimaniaService } from './services/DedimaniaService.js'
import '../Plugins.js'
import { GameService } from './services/GameService.js'

async function main (): Promise<void> {
  Logger.warn('Establishing connection with the server...')
  const connectionStatus = await Client.connect(process.env.SERVER_IP, Number(process.env.SERVER_PORT))
    .catch(err => { ErrorHandler.fatal('Connection failed', err) })
  if (connectionStatus != null) { Logger.info(connectionStatus) }
  Logger.trace('Authenticating...')
  await Client.call('Authenticate', [
    { string: process.env.SUPERADMIN_NAME },
    { string: process.env.SUPERADMIN_PASSWORD }
  ]).catch(err => {
    ErrorHandler.fatal('Authentication failed', err)
  })

  Logger.info('Authentication success')
  Logger.trace('Retrieving game info')
  await GameService.initialize()
  Logger.info('Game info initialised')
  await Listeners.initialize()
  Logger.trace('Enabling callbacks...')
  await Client.call('EnableCallbacks', [
    { boolean: true }
  ]).catch(err => { ErrorHandler.fatal('Failed to enable callbacks', err) })
  Logger.info('Callbacks enabled')
  Logger.trace('Fetching challenges...')
  await ChallengeService.initialize()
  Logger.info('Challenge service instantiated')
  await ChallengeService.push()
  Logger.info('Challenges are in the database')
  await PlayerService.initialize()
  await PlayerService.addAllFromList()
    .catch(err => ErrorHandler.error(err, ''))
  Logger.info('Player service instantiated')
  Logger.trace('Fetching message history...')
  await ChatService.initialize()
  try {
    await ChatService.loadLastSessionMessages()
  } catch (e: any) {
    ErrorHandler.fatal('Failed to fetch messages', e.message.toString())
  }
  Logger.info('Chat service instantiated')
<<<<<<< HEAD
  if (process.env.USE_DEDIMANIA === 'YES') {
    Logger.trace('Connecting to dedimania...')
    DedimaniaService.initialize()
    Logger.info('Connected to dedimania')
  }
=======

  // await Client.call('NextChallenge')
>>>>>>> f6bfbd33
}

await main()

/* call with array of structs in params example
    const val = await client.call('SetCallVoteRatios', [
    {
      array:
        [{
            struct:
              { Command: { string: 'command1' }, Ratio: { double: 0.4 } }
          },
          {
            struct:
                { Command: { string: 'command2' }, Ratio: { double: 0.7 } }
        }]
    }
]) */<|MERGE_RESOLUTION|>--- conflicted
+++ resolved
@@ -51,16 +51,11 @@
     ErrorHandler.fatal('Failed to fetch messages', e.message.toString())
   }
   Logger.info('Chat service instantiated')
-<<<<<<< HEAD
   if (process.env.USE_DEDIMANIA === 'YES') {
     Logger.trace('Connecting to dedimania...')
     DedimaniaService.initialize()
     Logger.info('Connected to dedimania')
   }
-=======
-
-  // await Client.call('NextChallenge')
->>>>>>> f6bfbd33
 }
 
 await main()
