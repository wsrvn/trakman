--- conflicted
+++ resolved
@@ -7,13 +7,10 @@
 import { PlayerService } from './services/PlayerService.js'
 import { ErrorHandler } from './ErrorHandler.js'
 import { ChatService } from './services/ChatService.js'
-<<<<<<< HEAD
+import '../Plugins.js'
 import { GameService } from './services/GameService.js'
-=======
-import '../Plugins.js'
->>>>>>> 032b47e7
 
-async function main(): Promise<void> {
+async function main (): Promise<void> {
   Logger.warn('Establishing connection with the server...')
   const connectionStatus = await Client.connect(process.env.SERVER_IP, Number(process.env.SERVER_PORT))
     .catch(err => { ErrorHandler.fatal('Connection failed', err) })
