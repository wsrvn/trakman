--- conflicted
+++ resolved
@@ -20,20 +20,13 @@
 import { ManiakarmaService } from './services/ManiakarmaService.js'
 
 async function main(): Promise<void> {
-<<<<<<< HEAD
   Logger.initialize()
-  Logger.warn('Establishing connection with the server...')
-  const connectionStatus: void | string = await Client.connect(process.env.SERVER_IP, Number(process.env.SERVER_PORT))
-    .catch(err => { ErrorHandler.fatal('Connection failed', err) })
-  if (connectionStatus != null) { Logger.info(connectionStatus) }
-=======
   Logger.warn('Establishing connection with the dedicated server...')
   const connectionStatus: true | Error = await Client.connect(process.env.SERVER_IP, Number(process.env.SERVER_PORT))
   if (connectionStatus instanceof Error) {
     ErrorHandler.fatal('Connection to dedicated server failed:', connectionStatus.message)
   }
   Logger.info('Connection with the dedicated server established.')
->>>>>>> 3d4f06df
   Logger.trace('Authenticating...')
   const auth: any[] | Error = await Client.call('Authenticate', [
     { string: process.env.SUPERADMIN_NAME },
