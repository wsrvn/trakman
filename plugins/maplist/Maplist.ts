import config from './Config.js'
import './ui/Maplist.component.js'

let authorSort: tm.Map[] = []
let nameSort: tm.Map[] = []
let karmaSort: tm.Map[] = []
let worstKarmaSort: tm.Map[] = []
let atSort: tm.Map[] = []
let worstAtSort: tm.Map[] = []
let newestSort: tm.Map[] = []
let oldestSort: tm.Map[] = []
const jukebox: tm.Map[] = []
let cache: {
  type: 'best' | 'worst' | 'name' | 'author' | 'nofin' | 'norank' | 'noauthor' | 'newest' | 'oldest',
  query: string, list: tm.Map[]
}[] = []
const updateListeners: ((action: 'add' | 'remove', addedOrRemovedMap: Readonly<tm.Map>) => void)[] = []
const jukeboxUpdateListeners: ((jukebox: readonly Readonly<tm.Map>[]) => void)[] = []

function initialize(): void {
  const arr: tm.Map[] = tm.maps.list.sort((a, b): number => a.name.localeCompare(b.name))
  authorSort = arr.sort((a, b): number => a.author.localeCompare(b.author))
  nameSort = [...authorSort].sort((a, b): number => a.name.localeCompare(b.name))
  karmaSort = [...authorSort].sort((a, b): number => {
    return a.voteRatio ?? 0 - b.voteRatio ?? 0
  })
  worstKarmaSort = [...karmaSort].reverse()
  atSort = [...authorSort].sort((a, b): number => a.authorTime - b.authorTime)
  worstAtSort = [...atSort].reverse()
  oldestSort = [...authorSort].sort((a, b): number => a.addDate.getTime() - b.addDate.getTime())
  newestSort = [...oldestSort].reverse()
}

<<<<<<< HEAD
function insertMap(map: tm.MapAddedInfo): void {
=======
tm.addListener('JukeboxChanged', (list): void => {
  jukebox.length = 0
  jukebox.push(...list.filter((a, i, arr) => arr.findIndex(b => b.id === a.id) === i))
  for (const e of jukeboxUpdateListeners) { e(list) }
})

tm.addListener('MapAdded', (map): void => {
>>>>>>> d1c89748
  authorSort.splice(authorSort.findIndex(a => map.author.localeCompare(a.author)
    && map.name.localeCompare(a.name)), 0, map)
  nameSort.splice(nameSort.findIndex(a => map.author.localeCompare(a.author)
    && map.name.localeCompare(a.name)), 0, map)
  const ratio: number = map.voteRatio
  karmaSort.splice(karmaSort.findIndex(a => map.author.localeCompare(a.author)
    && map.name.localeCompare(a.name)
    && ratio > map.voteRatio), 0, map)
  worstKarmaSort.splice(worstKarmaSort.findIndex(a => !map.author.localeCompare(a.author)
    && !map.name.localeCompare(a.name)
    && ratio <= map.voteRatio), 0, map)
  atSort.splice(atSort.findIndex(a => map.author.localeCompare(a.author)
    && map.name.localeCompare(a.name)
    && map.authorTime < a.authorTime), 0, map)
  worstAtSort.splice(worstAtSort.findIndex(a => !map.author.localeCompare(a.author)
    && !map.name.localeCompare(a.name)
    && map.authorTime >= a.authorTime), 0, map)
  newestSort.splice(newestSort.findIndex(a => !map.author.localeCompare(a.author)
    && map.name.localeCompare(a.name)
    && map.addDate.getTime() < a.addDate.getTime()), 0, map)
  oldestSort.splice(oldestSort.findIndex(a => !map.author.localeCompare(a.author)
    && !map.name.localeCompare(a.name)
    && map.addDate.getTime() >= a.addDate.getTime()), 0, map)
  cache.length = 0
  for (const e of updateListeners) { e('add', map) }
}

function removeMap(map: tm.MapRemovedInfo): void {
  authorSort.splice(authorSort.findIndex(a => a.id === map.id), 1)
  nameSort.splice(nameSort.findIndex(a => a.id === map.id), 1)
  karmaSort.splice(karmaSort.findIndex(a => a.id === map.id), 1)
  worstKarmaSort.splice(worstKarmaSort.findIndex(a => a.id === map.id), 1)
  atSort.splice(atSort.findIndex(a => a.id === map.id), 1)
  worstAtSort.splice(worstAtSort.findIndex(a => a.id === map.id), 1)
  newestSort.splice(newestSort.findIndex(a => a.id === map.id), 1)
  oldestSort.splice(oldestSort.findIndex(a => a.id === map.id), 1)
  cache.length = 0
  for (const e of updateListeners) { e('remove', map) }
}

function addOrRemove(map: tm.MapAddedInfo | tm.MapAddedInfo[], fun: Function):void {
  if (!Array.isArray(map)) {
    fun(map)
    return
  }
  // If the list of added or removed maps is small enough, use insertion/deletion;
  // otherwise re-initialise everything from the beginning.
  if (map.length < tm.config.controller.splitBy) {
    map.forEach(a => fun(a))
  } else {
    initialize()
  }
}

tm.addListener('JukeboxChanged', (list): void => {
  jukebox.length = 0
  jukebox.push(...list)
  for (const e of jukeboxUpdateListeners) { e(list) }
})


tm.addListener('Startup', initialize)

tm.addListener('MapAdded', (map: tm.MapAddedInfo | tm.MapAddedInfo[]):void => {
  addOrRemove(map, insertMap)
})

tm.addListener('MapRemoved', (map: tm.MapRemovedInfo | tm.MapRemovedInfo[]):void => {
  addOrRemove(map, removeMap)
})

tm.addListener('LiveRecord', (info: tm.FinishInfo): void => {
  const time: number | undefined = tm.records.getLocal(info.login)?.time
  if (time !== undefined && info.time === time) {
    cache.length = 0
  }
})

tm.addListener('BeginMap', (): void => {
  // DESTRUCTION 200000000
  cache.length = 0
})

/**
 * Provides utilities for filtering and sorting maplist.
 * @author lythx
 * @since 0.1
 */
export const maplist = {

  /**
   * Add a callback function to execute on list update
   * @param callback Functon to execute on event, it takes action type and added od removed map as parameters
   */
  onListUpdate(callback: (action: 'add' | 'remove', addedOrRemovedMap: Readonly<tm.Map>) => void) {
    updateListeners.push(callback)
  },

  /**
   * Add a callback function to execute on jukebox update
   * @param callback Functon to execute on event, it takes updated jukebox as parameter
   */
  onJukeboxUpdate(callback: (jukebox: readonly Readonly<tm.Map>[]) => void) {
    jukeboxUpdateListeners.push(callback)
  },

  /**
   * Get maps sorted by given criteria
   * @param sort Sorting criteria, author by default
   * @returns Array of map objects
   */
  get: (sort?: 'jukebox' | 'name' | 'karma' | 'long' | 'short' | 'worstkarma' | 'author' | 'oldest' | 'newest'): readonly Readonly<tm.Map>[] => {
    switch (sort) {
      case 'jukebox':
        return jukebox
      case 'name':
        return nameSort
      case 'karma':
        return karmaSort
      case 'worstkarma':
        return worstKarmaSort
      case 'short':
        return atSort
      case 'long':
        return worstAtSort
      case 'oldest':
        return oldestSort
      case 'newest':
        return newestSort
      case 'author': default:
        return authorSort
    }
  },

  /**
   * Get maps sorted by player position
   * @param login Player login
   * @param sort Sorting criteria
   * @returns Array of map objects
   */
  getByPosition: (login: string, sort: 'best' | 'worst'): Readonly<tm.Map>[] => {
    if (sort === 'best') {
      let list: tm.Map[] | undefined = cache.find(a => a.query === login && a.type === 'best')?.list
      if (list === undefined) {
        list = []
        const ranks: { mapId: string, rank: number }[] =
          tm.records.getRank(login, tm.maps.list.map(a => a.id))
            .sort((a, b): number => a.rank - b.rank)
        for (let i: number = 0; i < ranks.length; i++) {
          const entry: tm.Map | undefined = authorSort.find(a => a.id === ranks[i].mapId)
          if (entry !== undefined) { list.push(entry) }
        }
        cache.unshift({ query: login, list, type: 'best' })
        cache.length = Math.min(config.cacheSize, cache.length)
      }
      return list
    }
    else {
      let list: tm.Map[] | undefined = cache.find(a => a.query === login && a.type === 'worst')?.list
      if (list === undefined) {
        list = []
        const ranks: { mapId: string, rank: number }[] =
          tm.records.getRank(login, tm.maps.list.map(a => a.id))
            .sort((a, b): number => b.rank - a.rank)
        for (let i: number = 0; i < ranks.length; i++) {
          const entry: tm.Map | undefined = authorSort.find(a => a.id === ranks[i].mapId)
          if (entry !== undefined) { list.push(entry) }
        }
        cache.unshift({ query: login, list, type: 'worst' })
        cache.length = Math.min(config.cacheSize, cache.length)
      }
      return list
    }
  },

  /**
   * Get maps with names matching the query
   * @param query Search query
   * @returns Array of map objects
   */
  searchByName: (query: string): Readonly<tm.Map>[] => {
    let list: tm.Map[] | undefined = cache.find(a => a.query === query && a.type === 'name')?.list
    if (list === undefined) {
      list = (tm.utils.matchString(query, authorSort, 'name', true))
        .filter(a => a.value > config.searchMinSimilarityValue).map(a => a.obj)
      cache.unshift({ query, list, type: 'name' })
      cache.length = Math.min(config.cacheSize, cache.length)
    }
    return list
  },

  /**
   * Get maps with author names matching the query
   * @param query Search query
   * @returns Array of map objects
   */
  searchByAuthor: (query: string): Readonly<tm.Map>[] => {
    let list: tm.Map[] | undefined = cache.find(a => a.query === query && a.type === 'author')?.list
    if (list === undefined) {
      list = (tm.utils.matchString(query, nameSort, 'author', true))
        .filter(a => a.value > config.searchMinSimilarityValue).map(a => a.obj)
      cache.unshift({ query, list, type: 'author' })
      cache.length = Math.min(config.cacheSize, cache.length)
    }
    return list
  },

  /**
   * Get maplist filtered by given criteria
   * @param login Player login
   * @param filterCriteria Criteria to filter the maplist by
   * @returns Array of map objects
   */
  getFiltered(login: string, filterCriteria: 'nofinish' | 'norank' | 'noauthor'): Promise<Readonly<tm.Map>[]> {
    if (filterCriteria === 'nofinish') {
      return this.filterNoFinish(login)
    } else if (filterCriteria === 'norank') {
      return this.filterNoRank(login)
    } else {
      return this.filterNoAuthor(login)
    }
  },

  /**
   * Get all maps that a given player didn't finish
   * @param login Player login
   * @returns Array of map objects
   */
  filterNoFinish: async (login: string): Promise<Readonly<tm.Map>[]> => {
    let list: tm.Map[] | undefined = cache.find(a => a.query === login && a.type === 'nofin')?.list
    if (list === undefined) {
      const mapsWithRec: string[] = (await tm.records.fetchByLogin(login)).map(a => a.map)
      list = authorSort.filter(a => !mapsWithRec.includes(a.id))
      cache.unshift({ query: login, list, type: 'nofin' })
      cache.length = Math.min(config.cacheSize, cache.length)
    }
    return list
  },

  /**
   * Get all maps that a given player doesn't have a rank on
   * @param login Player login
   * @returns Array of map objects
   */
  filterNoRank: async (login: string): Promise<Readonly<tm.Map>[]> => {
    let list: tm.Map[] | undefined = cache.find(a => a.query === login && a.type === 'norank')?.list
    if (list === undefined) {
      const mapsWithAuthor: string[] = (await tm.records.fetchByLogin(login))
        .filter(a => authorSort.find(b => b.id === a.map)?.authorTime ?? Infinity < a.time)
        .map(a => a.map)
      list = authorSort.filter(a => !mapsWithAuthor.includes(a.id))
      cache.unshift({ query: login, list, type: 'norank' })
      cache.length = Math.min(config.cacheSize, cache.length)
    }
    return list
  },

  /**
   * Get all maps that a given player doesn't have the author medal on
   * @param login Player login
   * @returns Array of map objects
   */
  filterNoAuthor: async (login: string): Promise<Readonly<tm.Map>[]> => {
    let list: tm.Map[] | undefined = cache.find(a => a.query === login && a.type === 'noauthor')?.list
    if (list === undefined) {
      const ranks = (tm.records.getRank(login, authorSort.map(a => a.id)))
        .filter(a => a.rank <= tm.records.maxLocalsAmount)
      list = authorSort.filter(a => !ranks.some(b => a.id === b.mapId))
      cache.unshift({ query: login, list, type: 'noauthor' })
      cache.length = Math.min(config.cacheSize, cache.length)
    }
    return list
  }

}<|MERGE_RESOLUTION|>--- conflicted
+++ resolved
@@ -31,17 +31,7 @@
   newestSort = [...oldestSort].reverse()
 }
 
-<<<<<<< HEAD
 function insertMap(map: tm.MapAddedInfo): void {
-=======
-tm.addListener('JukeboxChanged', (list): void => {
-  jukebox.length = 0
-  jukebox.push(...list.filter((a, i, arr) => arr.findIndex(b => b.id === a.id) === i))
-  for (const e of jukeboxUpdateListeners) { e(list) }
-})
-
-tm.addListener('MapAdded', (map): void => {
->>>>>>> d1c89748
   authorSort.splice(authorSort.findIndex(a => map.author.localeCompare(a.author)
     && map.name.localeCompare(a.name)), 0, map)
   nameSort.splice(nameSort.findIndex(a => map.author.localeCompare(a.author)
@@ -98,7 +88,7 @@
 
 tm.addListener('JukeboxChanged', (list): void => {
   jukebox.length = 0
-  jukebox.push(...list)
+  jukebox.push(...list.filter((a, i, arr) => arr.findIndex(b => b.id === a.id) === i))
   for (const e of jukeboxUpdateListeners) { e(list) }
 })
 
