--- conflicted
+++ resolved
@@ -18,42 +18,27 @@
         file = (await fs.readFile(path, 'base64'))
       } catch (err: any) {
         ErrorHandler.error('Error when reading file on addlocal', err.message)
-<<<<<<< HEAD
         TM.sendMessage(`${TM.colours.yellow}» ${TM.colours.red}File ${TM.colours.white + path} is not accessible.`)
-=======
-        TM.sendMessage(`File ${path} doesn't exist`).then()
->>>>>>> 55520d51
         return
       }
       try {
         await TM.call('WriteFile', [{ string: fileName }, { base64: file }])
       } catch (err: any) {
-<<<<<<< HEAD
         ErrorHandler.error('Failed to write file', err.toString())
         TM.sendMessage(`${TM.colours.yellow}» ${TM.colours.red}Failed to write the file to the server.`)
-=======
-        ErrorHandler.error('Failed to write file', err.message)
-        TM.sendMessage('Failed to write file').then()
->>>>>>> 55520d51
         return
       }
       try {
         await TM.call('InsertChallenge', [{ string: fileName }])
       } catch (err: any) {
-<<<<<<< HEAD
         ErrorHandler.error('Failed to insert challenge to jukebox', err.toString())
         TM.sendMessage(`${TM.colours.yellow}» ${TM.colours.red}Failed to insert the challenge into queue.`)
-=======
-        ErrorHandler.error('Failed to insert challenge to jukebox', err.message)
-        TM.sendMessage('Failed to insert challenge to jukebox').then()
->>>>>>> 55520d51
         return
       }
       let res
       try {
         res = await TM.call('GetNextChallengeInfo')
       } catch (err: any) {
-<<<<<<< HEAD
         ErrorHandler.error('Failed to get next challenge info', err.toString())
         TM.sendMessage(`${TM.colours.yellow}» ${TM.colours.red}Failed to obtain the next challenge info.`)
         return
@@ -62,30 +47,6 @@
       TM.sendMessage(`${TM.colours.yellow}»» ${TM.colours.folly}${TM.getTitle(info)} `
         + `${TM.colours.white + TM.stripModifiers(info.nickName, true)}${TM.colours.folly} has added and queued `
         + `${TM.colours.white + TM.stripModifiers(name || 'TODO: FIX THIS', true)}${TM.colours.folly} from local files.`)
-=======
-        ErrorHandler.error('Failed to get next challenge info', err.message)
-        TM.sendMessage('Failed to get next challenge info').then()
-        return
-      }
-      const name = res?.[0]?.Name
-      if (name == null) {
-        ErrorHandler.error('Next challenge name is undefined. Cancelling transaction.')
-        TM.multiCall(false,
-          {method: 'ChatSendServerMessage', params: [{string: 'Next challenge name is undefined. Cancelling transaction.' }]},
-          {method: 'RemoveChallenge', params: [{ string: fileName }]}).then()
-        return
-      }
-      try {
-        await TM.addChallenge(res[0].UId, name, res[0].Author, res[0].Environnement)
-      } catch (err: any) {
-        ErrorHandler.error('Error adding challenge to database. Cancelling transaction.')
-        TM.multiCall(false,
-          {method: 'ChatSendServerMessage', params: [{string: 'Error adding challenge to database. Cancelling transaction.' }]},
-          {method: 'RemoveChallenge', params: [{ string: fileName }]}).then()
-        return
-      }
-      TM.sendMessage(`Player ${info.nickName} added and jukeboxed map ${name}`).then()
->>>>>>> 55520d51
     },
     privilege: 1
   },
