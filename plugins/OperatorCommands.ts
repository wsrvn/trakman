'use strict'
import { TRAKMAN as TM } from '../src/Trakman.js'
import fs from 'node:fs/promises'
import fetch from 'node-fetch'
import { ErrorHandler } from '../src/ErrorHandler.js'
import { ChatService } from '../src/services/ChatService.js'

const commands: TMCommand[] = [
  {
    aliases: ['al', 'addlocal'],
    help: 'Add a challenge from your pc.',
    callback: async (info: MessageInfo) => {
      const split = info.text.split(' ')
      const fileName = split.shift() + '.Challenge.Gbx'
      const path = split.join(' ')
      let file
      try {
        file = (await fs.readFile(path, 'base64'))
      } catch (err: any) {
        ErrorHandler.error('Error when reading file on addlocal', err.message)
<<<<<<< HEAD
        TM.sendMessage(`${TM.colours.yellow}» ${TM.colours.red}File ${TM.colours.white + path} is not accessible.`).then()
=======
        TM.sendMessage(`${TM.colours.yellow}» ${TM.colours.red}File ${TM.colours.white + path} is not accessible.`)
>>>>>>> d9efb4d5
        return
      }
      try {
        await TM.call('WriteFile', [{ string: fileName }, { base64: file }])
      } catch (err: any) {
<<<<<<< HEAD
        ErrorHandler.error('Failed to write file', err.message)
        TM.sendMessage(`${TM.colours.yellow}» ${TM.colours.red}Failed to write the file to the server.`).then()
=======
        ErrorHandler.error('Failed to write file', err.toString())
        TM.sendMessage(`${TM.colours.yellow}» ${TM.colours.red}Failed to write the file to the server.`)
>>>>>>> d9efb4d5
        return
      }
      try {
        await TM.call('InsertChallenge', [{ string: fileName }])
      } catch (err: any) {
<<<<<<< HEAD
        ErrorHandler.error('Failed to insert challenge to jukebox', err.message)
        TM.sendMessage(`${TM.colours.yellow}» ${TM.colours.red}Failed to insert the challenge into queue.`).then()
=======
        ErrorHandler.error('Failed to insert challenge to jukebox', err.toString())
        TM.sendMessage(`${TM.colours.yellow}» ${TM.colours.red}Failed to insert the challenge into queue.`)
>>>>>>> d9efb4d5
        return
      }
      let res
      try {
        res = await TM.call('GetNextChallengeInfo')
      } catch (err: any) {
<<<<<<< HEAD
        ErrorHandler.error('Failed to get next challenge info', err.message)
        TM.sendMessage(`${TM.colours.yellow}» ${TM.colours.red}Failed to obtain the next challenge info.`).then()
=======
        ErrorHandler.error('Failed to get next challenge info', err.toString())
        TM.sendMessage(`${TM.colours.yellow}» ${TM.colours.red}Failed to obtain the next challenge info.`)
>>>>>>> d9efb4d5
        return
      }
      const name = res?.[0]?.Name
      TM.sendMessage(`${TM.colours.yellow}»» ${TM.colours.folly}${TM.getTitle(info)} `
        + `${TM.colours.white + TM.stripModifiers(info.nickName, true)}${TM.colours.folly} has added and queued `
        + `${TM.colours.white + TM.stripModifiers(name || 'TODO: FIX THIS', true)}${TM.colours.folly} from local files.`)
    },
    privilege: 1
  },
  {
    aliases: ['s', 'skip'],
    help: 'Skip to the next map.',
    callback: async (info: MessageInfo) => {
      await TM.multiCall(false,
        {
          method: 'ChatSendServerMessage',
          params: [{
            string: `${TM.colours.yellow}»» ${TM.colours.folly}${TM.getTitle(info)} `
              + `${TM.colours.white + TM.stripModifiers(info.nickName, true)}${TM.colours.folly} has skipped the ongoing track.`
          }]
        },
        {
          method: 'NextChallenge'
        })
    },
    privilege: 1
  },
  {
    aliases: ['r', 'res'],
    help: 'Restart the current map.',
    callback: async (info: MessageInfo) => {
      await TM.multiCall(false,
        {
          method: 'ChatSendServerMessage',
          params: [{
            string: `${TM.colours.yellow}»» ${TM.colours.folly}${TM.getTitle(info)} `
              + `${TM.colours.white + TM.stripModifiers(info.nickName, true)}${TM.colours.folly} has restarted the ongoing track.`
          }]
        },
        {
          method: 'RestartChallenge'
        })
    },
    privilege: 1
  },
  {
    aliases: ['k', 'kick'],
    help: 'Kick a specific player.',
    callback: async (info: MessageInfo) => {
      const targetInfo = TM.getPlayer(info.text)
      if (targetInfo === undefined) { return }
      await TM.multiCall(false,
        {
          method: 'ChatSendServerMessage',
          params: [{
            string: `${TM.colours.yellow}»» ${TM.colours.folly}${TM.getTitle(info)} `
              + `${TM.colours.white + TM.stripModifiers(info.nickName, true)}${TM.colours.folly} has kicked `
              + `${TM.colours.white + TM.stripModifiers(targetInfo.nickName)}${TM.colours.folly}.`
          }]
        },
        {
          method: 'Kick',
          params: [{ string: `${info.text}` }, { string: 'asdsasdasd' }]
        })
    },
    privilege: 1
  },
  {
    aliases: ['m', 'mute'],
    help: 'Mute a specific player.',
    callback: async (info: MessageInfo) => {
      const targetInfo = TM.getPlayer(info.text)
      if (targetInfo === undefined) { return }
      await TM.multiCall(false,
        {
          method: 'ChatSendServerMessage',
          params: [{
            string: `${TM.colours.yellow}»» ${TM.colours.folly}${TM.getTitle(info)} `
              + `${TM.colours.white + TM.stripModifiers(info.nickName, true)}${TM.colours.folly} has unmuted `
              + `${TM.colours.white + TM.stripModifiers(targetInfo.nickName)}${TM.colours.folly}.`
          }]
        },
        {
          method: 'Ignore',
          params: [{ string: `${info.text}` }]
        })
    },
    privilege: 1
  },
  {
    aliases: ['um', 'unmute'],
    help: 'Unmute a specific player.',
    callback: async (info: MessageInfo) => {
      const targetInfo = TM.getPlayer(info.text)
      if (targetInfo === undefined) { return }
      await TM.multiCall(false,
        {
          method: 'ChatSendServerMessage',
          params: [{
            string: `${TM.colours.yellow}»» ${TM.colours.folly}${TM.getTitle(info)} `
              + `${TM.colours.white + TM.stripModifiers(info.nickName, true)}${TM.colours.folly} has unmuted `
              + `${TM.colours.white + TM.stripModifiers(targetInfo.nickName)}${TM.colours.folly}.`
          }]
        },
        {
          method: 'UnIgnore',
          params: [{ string: `${info.text}` }]
        })
    },
    privilege: 1
  },
  {
    aliases: ['afu', 'addfromurl'],
    help: 'Add a track from an url.',
    callback: async (info: MessageInfo) => {
      const [fileName, url] = info.text.split(' ')
      const res = await fetch(url).catch((err: Error) => err)
      if (res instanceof Error) {
<<<<<<< HEAD
        TM.sendMessage(`Failed to fetch map file from url ${url}`, info.login).then()
=======
        TM.sendMessage(`Failed to fetch map file from url ${url}`, info.login)
>>>>>>> d9efb4d5
        return
      }
      const data = await res.arrayBuffer()
      const buffer = Buffer.from(data)
      await TM.call('WriteFile', [{ string: fileName + '.Challenge.Gbx' }, { base64: buffer.toString('base64') }], true)
      await TM.call('InsertChallenge', [{ string: fileName + '.Challenge.Gbx' }], true)
      const insertRes = await TM.call('GetNextChallengeInfo', [], true)
      const name = insertRes[0].Name
      TM.sendMessage(`${TM.colours.yellow}»» ${TM.colours.folly}${TM.getTitle(info)} `
        + `${TM.colours.white + TM.stripModifiers(info.nickName, true)}${TM.colours.folly} has added and queued `
<<<<<<< HEAD
        + `${TM.colours.white + TM.stripModifiers(name, true)}${TM.colours.folly} from url.`).then()
=======
        + `${TM.colours.white + TM.stripModifiers(name, true)}${TM.colours.folly} from url.`)
>>>>>>> d9efb4d5
    },
    privilege: 1
  }
]

for (const command of commands) { ChatService.addCommand(command).then() }<|MERGE_RESOLUTION|>--- conflicted
+++ resolved
@@ -18,48 +18,29 @@
         file = (await fs.readFile(path, 'base64'))
       } catch (err: any) {
         ErrorHandler.error('Error when reading file on addlocal', err.message)
-<<<<<<< HEAD
-        TM.sendMessage(`${TM.colours.yellow}» ${TM.colours.red}File ${TM.colours.white + path} is not accessible.`).then()
-=======
         TM.sendMessage(`${TM.colours.yellow}» ${TM.colours.red}File ${TM.colours.white + path} is not accessible.`)
->>>>>>> d9efb4d5
         return
       }
       try {
         await TM.call('WriteFile', [{ string: fileName }, { base64: file }])
       } catch (err: any) {
-<<<<<<< HEAD
-        ErrorHandler.error('Failed to write file', err.message)
-        TM.sendMessage(`${TM.colours.yellow}» ${TM.colours.red}Failed to write the file to the server.`).then()
-=======
         ErrorHandler.error('Failed to write file', err.toString())
         TM.sendMessage(`${TM.colours.yellow}» ${TM.colours.red}Failed to write the file to the server.`)
->>>>>>> d9efb4d5
         return
       }
       try {
         await TM.call('InsertChallenge', [{ string: fileName }])
       } catch (err: any) {
-<<<<<<< HEAD
-        ErrorHandler.error('Failed to insert challenge to jukebox', err.message)
-        TM.sendMessage(`${TM.colours.yellow}» ${TM.colours.red}Failed to insert the challenge into queue.`).then()
-=======
         ErrorHandler.error('Failed to insert challenge to jukebox', err.toString())
         TM.sendMessage(`${TM.colours.yellow}» ${TM.colours.red}Failed to insert the challenge into queue.`)
->>>>>>> d9efb4d5
         return
       }
       let res
       try {
         res = await TM.call('GetNextChallengeInfo')
       } catch (err: any) {
-<<<<<<< HEAD
-        ErrorHandler.error('Failed to get next challenge info', err.message)
-        TM.sendMessage(`${TM.colours.yellow}» ${TM.colours.red}Failed to obtain the next challenge info.`).then()
-=======
         ErrorHandler.error('Failed to get next challenge info', err.toString())
         TM.sendMessage(`${TM.colours.yellow}» ${TM.colours.red}Failed to obtain the next challenge info.`)
->>>>>>> d9efb4d5
         return
       }
       const name = res?.[0]?.Name
@@ -178,11 +159,7 @@
       const [fileName, url] = info.text.split(' ')
       const res = await fetch(url).catch((err: Error) => err)
       if (res instanceof Error) {
-<<<<<<< HEAD
         TM.sendMessage(`Failed to fetch map file from url ${url}`, info.login).then()
-=======
-        TM.sendMessage(`Failed to fetch map file from url ${url}`, info.login)
->>>>>>> d9efb4d5
         return
       }
       const data = await res.arrayBuffer()
@@ -193,11 +170,7 @@
       const name = insertRes[0].Name
       TM.sendMessage(`${TM.colours.yellow}»» ${TM.colours.folly}${TM.getTitle(info)} `
         + `${TM.colours.white + TM.stripModifiers(info.nickName, true)}${TM.colours.folly} has added and queued `
-<<<<<<< HEAD
         + `${TM.colours.white + TM.stripModifiers(name, true)}${TM.colours.folly} from url.`).then()
-=======
-        + `${TM.colours.white + TM.stripModifiers(name, true)}${TM.colours.folly} from url.`)
->>>>>>> d9efb4d5
     },
     privilege: 1
   }
