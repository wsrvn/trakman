--- conflicted
+++ resolved
@@ -163,19 +163,15 @@
       headerHeight = this.header.options.height
       headerXml = isDynamic ? this.getButtonsXml() :
         this.header.constructXml(config.title, config.icon, this.side)
-    } else if(isDynamic) {
+    } else if (isDynamic) {
       verticalButtonsXml = `<frame posn="${width + config.margin} 0 2">${this.getButtonsXml(true)}</frame>`
     }
     let timeXml = ''
-<<<<<<< HEAD
-    const bottomH = height - (headerHeight + config.margin)
-=======
     let bottomH = config.height - (headerHeight + config.margin)
     const isStunts = tm.getGameMode() === 'Stunts'
     if (!isDynamic && isStunts) {
       bottomH = config.stuntsHeight
     }
->>>>>>> 73e23f77
     if (tm.timer.isDynamic && !this.isOnRestart) {
       if (tm.timer.isPaused) {
         timeXml = centeredText(config.pausedText, width, bottomH,
@@ -235,7 +231,7 @@
     for (const [i, e] of config.buttonOrder.entries()) {
       let x
       if (vertical) {
-        x =( height + config.margin) * i
+        x = (height + config.margin) * i
       } else {
         x = headerW + config.margin + (config.margin + config.buttonWidth) * i
       }
