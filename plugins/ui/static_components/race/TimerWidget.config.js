--- conflicted
+++ resolved
@@ -3,13 +3,9 @@
 const p = tm.utils.palette
 
 export default {
-<<<<<<< HEAD
-  height: 5.6,
-=======
   height: 6.45,
   stuntsDynamicMarginTop: 5.5,
   stuntsHeight: 6.45 + 5.5,
->>>>>>> 73e23f77
   width: cfg.width,
   title: "Timer",
   icon: icons.clock,
