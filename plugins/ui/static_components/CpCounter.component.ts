--- conflicted
+++ resolved
@@ -1,38 +1,11 @@
 
 
-<<<<<<< HEAD
-// import StaticComponent from '../StaticComponent.js'
-// import { CONFIG, IDS, centeredText, getStaticPosition } from '../UiUtils.js'
-// import { trakman as tm } from '../../../src/Trakman.js'
-=======
 import StaticComponent from '../StaticComponent.js'
 import { CONFIG, IDS, centeredText, getStaticPosition,verticallyCenteredText, rightAlignedText } from '../UiUtils.js'
 import { trakman as tm } from '../../../src/Trakman.js'
->>>>>>> 8724463f
 
-// export default class CpCounter {
+export default class CpCounter extends StaticComponent {
 
-<<<<<<< HEAD
-    // private readonly bg = CONFIG.static.bgColor
-    // private readonly width = CONFIG.cpCounter.width
-    // private readonly height = CONFIG.cpCounter.height
-    // private readonly posX = CONFIG.static.leftPosition + CONFIG.marginBig + CONFIG.static.width
-    // private readonly posY: number
-
-    // constructor() {
-    //     super(IDS.cpCounter, 'race')
-    //     const pos = getStaticPosition('rank')
-    //     this.posY = pos.y
-    //     tm.addListener('Controller.PlayerCheckpoint', (info: CheckpointInfo) => {
-    //         this.displayToPlayer(info.player.login, info.index + 1)
-    //     })
-    //     tm.addListener('TrackMania.PlayerFinish', (params: any[]) => {
-    //         if (params[2] === 0) {
-    //             this.displayToPlayer(params[1], '0')
-    //         }
-    //     }, true)
-    // }
-=======
     private readonly bg = CONFIG.static.bgColor
     private readonly width = CONFIG.cpCounter.width
     private readonly height = CONFIG.cpCounter.height
@@ -49,30 +22,12 @@
             }
         }, true)
     }
->>>>>>> 8724463f
 
-    // display(): void {
-    //     if (this.isDisplayed === false) { return }
-    //     const cps = tm.maps.current.checkpointsAmount - 1
-    //     let xml: string = ''
+    display(): void {
+        if (this.isDisplayed === false) { return }
+        const cps = tm.maps.current.checkpointsAmount - 1
+        let xml: string = ''
 
-<<<<<<< HEAD
-    //     if (cps === 0) {
-    //         xml += centeredText(`${tm.utils.palette.tmGreen}No CPs`, this.width, this.height, { yOffset: 1 })
-    //     } else {
-    //         xml += centeredText('0' + '/' + cps.toString(), this.width, this.height, { yOffset: 1 })
-    //     }
-
-    //     tm.sendManialink(`
-    // <manialink id="${this.id}">
-    //     <frame posn="${this.posX} ${this.posY} 1">
-    //     ${centeredText('CPS', this.width, this.height, { yOffset: -1.5 })}
-    //     ${xml}
-    //         <quad posn="0 0 1" sizen="${this.width} ${this.height}" bgcolor="${this.bg}"/>
-    //     </frame>
-    // </manialink>`)
-    // }
-=======
         if (cps === 0) {
             xml += centeredText(`${tm.utils.palette.tmGreen}No CPs`, this.width, this.height)
         } else {
@@ -88,34 +43,13 @@
         </frame>
     </manialink>`)
     }
->>>>>>> 8724463f
 
-    // displayToPlayer(login: string, params?: any): void | Promise<void> {
-    //     if (this.isDisplayed === false) { return }
+    displayToPlayer(login: string, params?: any): void | Promise<void> {
+        if (this.isDisplayed === false) { return }
 
-    //     const cps = tm.maps.current.checkpointsAmount - 1
-    //     let xml: string = ''
+        const cps = tm.maps.current.checkpointsAmount - 1
+        let xml: string = ''
 
-<<<<<<< HEAD
-    //     if (cps === 0) {
-    //         xml += centeredText(`${tm.utils.palette.tmGreen}No CPs`, this.width, this.height, { yOffset: 1 })
-    //     } else if (params === cps) {
-    //         xml += centeredText(tm.utils.palette.tmGreen + params + '/' + cps, this.width, this.height, { yOffset: 1 })
-    //     } else {
-    //         xml += centeredText('0' + '/' + cps.toString(), this.width, this.height, { yOffset: 1 })
-    //     }
-
-    //     tm.sendManialink(`
-    //     <manialink id="${this.id}">
-    //         <frame posn="${this.posX} ${this.posY} 1">
-    //         ${centeredText('CPS', this.width, this.height, { yOffset: -1.5 })}
-    //         ${xml}
-    //             <quad posn="0 0 1" sizen="${this.width} ${this.height}" bgcolor="${this.bg}"/>
-    //         </frame>
-    //     </manialink>`, login)
-    // }
-// }
-=======
         if (cps === 0) {
             xml += centeredText(`${tm.utils.palette.tmGreen}No CPs`, this.width, this.height)
         } else if (params === cps) {
@@ -133,5 +67,4 @@
             </frame>
         </manialink>`, login)
     }
-}
->>>>>>> 8724463f
+}