'use strict'
import { Client } from '../src/Client.js'
import colours from '../src/data/Colours.json' assert {type: 'json'}
import { ChatService } from '../src/services/ChatService.js'

const commands: Command[] = [
  // THIS IS JUST A TEST PLEASE FIX THIS FOR PRODUCTION
  {
    aliases: ['qwe', 'qwer', '123', 'test'],
    help: 'qqweqwe',
    callback: async () => {
      await Client.call('ChatSendServerMessage', [{ string: `${colours.yellow}qwrqwerwe` }], false)
    },
    privilege: 0
  },
  {
    aliases: ['ct', 'colourtest'],
    help: 'test the colours',
    callback: async () => {
      const col = Object.values(colours)
      await Client.call('ChatSendServerMessage', [{ string: col.map((v) => `${v}|`).join(' ') }], false)
    },
    privilege: 0
  },
  {
    aliases: ['test'],
    help: 'test',
    callback: async (params: any[]) => {
      await Client.call('ChatSendServerMessage', [{ string: JSON.stringify(params) }], false)
    },
<<<<<<< HEAD
    privilege: 0
=======
    level: 0
  },
  {
    aliases: ['skip'],
    help: 'skip to next tracker rutracker.orgy',
    callback: async () => {
      await Client.call('NextChallenge')
    },
    level: 0
>>>>>>> 3e5bafdc
  }
]

for (const command of commands)
  ChatService.addCommand(command)<|MERGE_RESOLUTION|>--- conflicted
+++ resolved
@@ -28,10 +28,7 @@
     callback: async (params: any[]) => {
       await Client.call('ChatSendServerMessage', [{ string: JSON.stringify(params) }], false)
     },
-<<<<<<< HEAD
     privilege: 0
-=======
-    level: 0
   },
   {
     aliases: ['skip'],
@@ -39,8 +36,7 @@
     callback: async () => {
       await Client.call('NextChallenge')
     },
-    level: 0
->>>>>>> 3e5bafdc
+    privilege: 0
   }
 ]
 
