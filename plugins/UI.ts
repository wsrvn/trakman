--- conflicted
+++ resolved
@@ -634,7 +634,7 @@
     {
         event: 'Controller.BeginChallenge',
         callback: async (info: BeginChallengeInfo) => {
-<<<<<<< HEAD
+
             // Using a function instead of SendCloseManialinkPage because we only want to close stuff that belongs to this plugin
             TM.callNoRes('SendDisplayManialinkPage', [{ string: UIGeneral.closeManialinks(false) }, { int: 0 }, { boolean: false }])
             console.log(TM.challengeQueue)
@@ -648,11 +648,11 @@
             TM.callNoRes('SendDisplayManialinkPage', [{ string: UIRace.buildChallengeWidget(info) }, { int: 0 }, { boolean: false }])
 
             // TODO: Display current challenge record widgets
-=======
+
             // Close score manialinks
             TM.sendManialink(UIScore.closeManialinks())
             // Send race widgets to all players
->>>>>>> 7a64cd5b
+
             for (const player of TM.players) {
                 TM.sendManialink(await UIRace.displayManialinks(player), player.login)
             }
